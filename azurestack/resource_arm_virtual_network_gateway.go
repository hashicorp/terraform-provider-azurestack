package azurestack

import (
	"bytes"
	"fmt"
	"log"
	"strings"

	"github.com/Azure/azure-sdk-for-go/profiles/2017-03-09/network/mgmt/network"
	"github.com/hashicorp/terraform/helper/hashcode"
	"github.com/hashicorp/terraform/helper/schema"
	"github.com/hashicorp/terraform/helper/validation"
	"github.com/terraform-providers/terraform-provider-azurerm/azurerm/helpers/suppress"
	"github.com/terraform-providers/terraform-provider-azurestack/azurestack/helpers/azure"
	"github.com/terraform-providers/terraform-provider-azurestack/azurestack/utils"
)

func resourceArmVirtualNetworkGateway() *schema.Resource {
	return &schema.Resource{
		Create: resourceArmVirtualNetworkGatewayCreateUpdate,
		Read:   resourceArmVirtualNetworkGatewayRead,
		Update: resourceArmVirtualNetworkGatewayCreateUpdate,
		Delete: resourceArmVirtualNetworkGatewayDelete,
		Importer: &schema.ResourceImporter{
			State: schema.ImportStatePassthrough,
		},

		CustomizeDiff: resourceArmVirtualNetworkGatewayCustomizeDiff,

		Schema: map[string]*schema.Schema{
			"name": {
				Type:         schema.TypeString,
				Required:     true,
				ForceNew:     true,
				ValidateFunc: validation.NoZeroValues,
			},

			"resource_group_name": resourceGroupNameSchema(),

			"location": locationSchema(),

			"type": {
				Type:     schema.TypeString,
				Required: true,
				ForceNew: true,
				ValidateFunc: validation.StringInSlice([]string{
					string(network.VirtualNetworkGatewayTypeExpressRoute),
					string(network.VirtualNetworkGatewayTypeVpn),
				}, true),
				DiffSuppressFunc: suppress.CaseDifference,
			},

			"vpn_type": {
				Type:     schema.TypeString,
				Optional: true,
				ForceNew: true,
				Default:  string(network.RouteBased),
				ValidateFunc: validation.StringInSlice([]string{
					string(network.RouteBased),
					string(network.PolicyBased),
				}, true),
				DiffSuppressFunc: suppress.CaseDifference,
			},

			"enable_bgp": {
				Type:     schema.TypeBool,
				Optional: true,
				Computed: true,
			},

			// ActiveActive not yet supported on 2017-03-09 service
			// "active_active": {
			// 	Type:     schema.TypeBool,
			// 	Optional: true,
			// 	Computed: true,
			// },

			"sku": {
				Type:             schema.TypeString,
				Required:         true,
				DiffSuppressFunc: suppress.CaseDifference,
				ValidateFunc: validation.StringInSlice([]string{
					string(network.VirtualNetworkGatewaySkuTierBasic),
					string(network.VirtualNetworkGatewaySkuTierStandard),
					string(network.VirtualNetworkGatewaySkuTierHighPerformance),
				}, true),
			},

			"ip_configuration": {
				Type:     schema.TypeList,
				Required: true,
				MaxItems: 2,
				Elem: &schema.Resource{
					Schema: map[string]*schema.Schema{
						"name": {
							Type:     schema.TypeString,
							Optional: true,
							// Azure Management API requires a name but does not generate a name if the field is missing
							// The name "vnetGatewayConfig" is used when creating a virtual network gateway via the
							// Azure portal.
							Default: "vnetGatewayConfig",
						},

						"private_ip_address_allocation": {
							Type:     schema.TypeString,
							Optional: true,
							ValidateFunc: validation.StringInSlice([]string{
								string(network.Static),
								string(network.Dynamic),
							}, false),
							Default: string(network.Dynamic),
						},

						"subnet_id": {
							Type:             schema.TypeString,
							Required:         true,
							ValidateFunc:     validateArmVirtualNetworkGatewaySubnetId,
							DiffSuppressFunc: suppress.CaseDifference,
						},

						"public_ip_address_id": {
							Type:         schema.TypeString,
							Optional:     true,
<<<<<<< HEAD
							ValidateFunc: azure.ValidateResourceID,
=======
							ValidateFunc: azure.ValidateResourceIDOrEmpty,
>>>>>>> 8a7ed3da
						},
					},
				},
			},

			"vpn_client_configuration": {
				Type:     schema.TypeList,
				Optional: true,
				Computed: true,
				MaxItems: 1,
				Elem: &schema.Resource{
					Schema: map[string]*schema.Schema{
						"address_space": {
							Type:     schema.TypeList,
							Required: true,
							Elem: &schema.Schema{
								Type: schema.TypeString,
							},
						},

						"root_certificate": {
							Type:     schema.TypeSet,
							Optional: true,

							// Both radius_server_address and radius_server_secret are not yet supported on 2017-03-09 service
							// and cause an error if left uncommented
							// ConflictsWith: []string{
							// 	"vpn_client_configuration.0.radius_server_address",
							// 	"vpn_client_configuration.0.radius_server_secret",
							// },
							Elem: &schema.Resource{
								Schema: map[string]*schema.Schema{
									"name": {
										Type:     schema.TypeString,
										Required: true,
									},

									"public_cert_data": {
										Type:     schema.TypeString,
										Required: true,
									},
								},
							},
							Set: hashVirtualNetworkGatewayRootCert,
						},

						"revoked_certificate": {
							Type:     schema.TypeSet,
							Optional: true,

							// Both radius_server_address and radius_server_secret are not yet supported on 2017-03-09 service
							// and cause an error if left uncommented
							// ConflictsWith: []string{
							// 	"vpn_client_configuration.0.radius_server_address",
							// 	"vpn_client_configuration.0.radius_server_secret",
							// },
							Elem: &schema.Resource{
								Schema: map[string]*schema.Schema{
									"name": {
										Type:     schema.TypeString,
										Required: true,
									},

									"thumbprint": {
										Type:     schema.TypeString,
										Required: true,
									},
								},
							},
							Set: hashVirtualNetworkGatewayRevokedCert,
						},

						// RadiusServerAddress not yet supported on 2017-03-09 service
						// "radius_server_address": {
						// 	Type:     schema.TypeString,
						// 	Optional: true,
						// 	ConflictsWith: []string{
						// 		"vpn_client_configuration.0.root_certificate",
						// 		"vpn_client_configuration.0.revoked_certificate",
						// 	},
						// 	ValidateFunc: validate.IPv4Address,
						// },

						// RadiusServerSecret not yet supported on 2017-03-09 service
						// "radius_server_secret": {
						// 	Type:     schema.TypeString,
						// 	Optional: true,
						// 	ConflictsWith: []string{
						// 		"vpn_client_configuration.0.root_certificate",
						// 		"vpn_client_configuration.0.revoked_certificate",
						// 	},
						// },
						"vpn_client_protocols": {
							Type:     schema.TypeSet,
							Optional: true,
							Elem: &schema.Schema{
								Type: schema.TypeString,
								ValidateFunc: validation.StringInSlice([]string{

									// Enums are not defined on 2017-03-09 service, using simple
									// strings
									"IkeV2",
									"SSTP",
								}, true),
							},
						},
					},
				},
			},

			"bgp_settings": {
				Type:     schema.TypeList,
				Optional: true,
				Computed: true,
				MaxItems: 1,
				Elem: &schema.Resource{
					Schema: map[string]*schema.Schema{
						"asn": {
							Type:     schema.TypeInt,
							Optional: true,
						},

						"peering_address": {
							Type:     schema.TypeString,
							Optional: true,
							Computed: true,
							ForceNew: true,
						},

						"peer_weight": {
							Type:     schema.TypeInt,
							Optional: true,
						},
					},
				},
			},

			"default_local_network_gateway_id": {
				Type:         schema.TypeString,
				Optional:     true,
<<<<<<< HEAD
				ValidateFunc: azure.ValidateResourceID,
=======
				ValidateFunc: azure.ValidateResourceIDOrEmpty,
>>>>>>> 8a7ed3da
			},

			"tags": tagsSchema(),
		},
	}
}

func resourceArmVirtualNetworkGatewayCreateUpdate(d *schema.ResourceData, meta interface{}) error {
	client := meta.(*ArmClient).vnetGatewayClient
	ctx := meta.(*ArmClient).StopContext

	log.Printf("[INFO] preparing arguments for AzureRM Virtual Network Gateway creation.")

	name := d.Get("name").(string)
	location := azureStackNormalizeLocation(d.Get("location").(string))
	resGroup := d.Get("resource_group_name").(string)
	tags := d.Get("tags").(map[string]interface{})

	properties, err := getArmVirtualNetworkGatewayProperties(d)
	if err != nil {
		return err
	}

	gateway := network.VirtualNetworkGateway{
		Name:     &name,
		Location: &location,
		Tags:     *expandTags(tags),
		VirtualNetworkGatewayPropertiesFormat: properties,
	}

	future, err := client.CreateOrUpdate(ctx, resGroup, name, gateway)
	if err != nil {
		return fmt.Errorf("Error Creating/Updating AzureRM Virtual Network Gateway %q (Resource Group %q): %+v", name, resGroup, err)
	}

	if err = future.WaitForCompletionRef(ctx, client.Client); err != nil {
		return fmt.Errorf("Error waiting for completion of AzureRM Virtual Network Gateway %q (Resource Group %q): %+v", name, resGroup, err)
	}

	read, err := client.Get(ctx, resGroup, name)
	if err != nil {
		return err
	}
	if read.ID == nil {
		return fmt.Errorf("Cannot read AzureRM Virtual Network Gateway %s (resource group %s) ID", name, resGroup)
	}

	d.SetId(*read.ID)

	return resourceArmVirtualNetworkGatewayRead(d, meta)
}

func resourceArmVirtualNetworkGatewayRead(d *schema.ResourceData, meta interface{}) error {
	client := meta.(*ArmClient).vnetGatewayClient
	ctx := meta.(*ArmClient).StopContext

	resGroup, name, err := resourceGroupAndVirtualNetworkGatewayFromId(d.Id())
	if err != nil {
		return err
	}

	resp, err := client.Get(ctx, resGroup, name)
	if err != nil {
		if utils.ResponseWasNotFound(resp.Response) {
			d.SetId("")
			return nil
		}
		return fmt.Errorf("Error making Read request on AzureRM Virtual Network Gateway %q (Resource Group %q): %+v", name, resGroup, err)
	}

	d.Set("name", resp.Name)
	d.Set("resource_group_name", resGroup)
	if location := resp.Location; location != nil {
		d.Set("location", azureStackNormalizeLocation(*location))
	}

	if gw := resp.VirtualNetworkGatewayPropertiesFormat; gw != nil {
		d.Set("type", string(gw.GatewayType))
		d.Set("enable_bgp", gw.EnableBgp)

		// ActiveActive not yet supported on 2017-03-09 service
		// d.Set("active_active", gw.ActiveActive)

		if vpnType := string(gw.VpnType); vpnType != "" {
			d.Set("vpn_type", vpnType)
		}

		if gw.GatewayDefaultSite != nil {
			d.Set("default_local_network_gateway_id", gw.GatewayDefaultSite.ID)
		}

		if gw.Sku != nil {
			d.Set("sku", string(gw.Sku.Name))
		}

		if err := d.Set("ip_configuration", flattenArmVirtualNetworkGatewayIPConfigurations(gw.IPConfigurations)); err != nil {
			return fmt.Errorf("Error setting `ip_configuration`: %+v", err)
		}

		vpnConfigFlat := flattenArmVirtualNetworkGatewayVpnClientConfig(gw.VpnClientConfiguration)
		if err := d.Set("vpn_client_configuration", vpnConfigFlat); err != nil {
			return fmt.Errorf("Error setting `vpn_client_configuration`: %+v", err)
		}

		bgpSettingsFlat := flattenArmVirtualNetworkGatewayBgpSettings(gw.BgpSettings)
		if err := d.Set("bgp_settings", bgpSettingsFlat); err != nil {
			return fmt.Errorf("Error setting `bgp_settings`: %+v", err)
		}

	}

	flattenAndSetTags(d, &resp.Tags)

	return nil
}

func resourceArmVirtualNetworkGatewayDelete(d *schema.ResourceData, meta interface{}) error {
	client := meta.(*ArmClient).vnetGatewayClient
	ctx := meta.(*ArmClient).StopContext

	resGroup, name, err := resourceGroupAndVirtualNetworkGatewayFromId(d.Id())
	if err != nil {
		return err
	}

	future, err := client.Delete(ctx, resGroup, name)
	if err != nil {
		return fmt.Errorf("Error deleting Virtual Network Gateway %q (Resource Group %q): %+v", name, resGroup, err)
	}

	if err = future.WaitForCompletionRef(ctx, client.Client); err != nil {
		return fmt.Errorf("Error waiting for deletion of Virtual Network Gateway %q (Resource Group %q): %+v", name, resGroup, err)
	}

	return nil
}

func getArmVirtualNetworkGatewayProperties(d *schema.ResourceData) (*network.VirtualNetworkGatewayPropertiesFormat, error) {
	gatewayType := network.VirtualNetworkGatewayType(d.Get("type").(string))
	vpnType := network.VpnType(d.Get("vpn_type").(string))
	enableBgp := d.Get("enable_bgp").(bool)

	// ActiveActive not yet supported on 2017-03-09 service
	// activeActive := d.Get("active_active").(bool)

	props := &network.VirtualNetworkGatewayPropertiesFormat{
		GatewayType: gatewayType,
		VpnType:     vpnType,
		EnableBgp:   &enableBgp,

		// ActiveActive not yet supported on 2017-03-09 service
		// ActiveActive:     &activeActive,

		Sku:              expandArmVirtualNetworkGatewaySku(d),
		IPConfigurations: expandArmVirtualNetworkGatewayIPConfigurations(d),
	}

	if gatewayDefaultSiteID := d.Get("default_local_network_gateway_id").(string); gatewayDefaultSiteID != "" {
		props.GatewayDefaultSite = &network.SubResource{
			ID: &gatewayDefaultSiteID,
		}
	}

	if _, ok := d.GetOk("vpn_client_configuration"); ok {
		props.VpnClientConfiguration = expandArmVirtualNetworkGatewayVpnClientConfig(d)
	}

	if _, ok := d.GetOk("bgp_settings"); ok {
		props.BgpSettings = expandArmVirtualNetworkGatewayBgpSettings(d)
	}

	// Sku validation for policy-based VPN gateways
	if props.GatewayType == network.VirtualNetworkGatewayTypeVpn && props.VpnType == network.PolicyBased {
		if ok, err := evaluateSchemaValidateFunc(string(props.Sku.Name), "sku", validateArmVirtualNetworkGatewayPolicyBasedVpnSku()); !ok {
			return nil, err
		}
	}

	// Sku validation for route-based VPN gateways
	if props.GatewayType == network.VirtualNetworkGatewayTypeVpn && props.VpnType == network.RouteBased {
		if ok, err := evaluateSchemaValidateFunc(string(props.Sku.Name), "sku", validateArmVirtualNetworkGatewayRouteBasedVpnSku()); !ok {
			return nil, err
		}
	}

	// Sku validation for ExpressRoute gateways
	if props.GatewayType == network.VirtualNetworkGatewayTypeExpressRoute {
		if ok, err := evaluateSchemaValidateFunc(string(props.Sku.Name), "sku", validateArmVirtualNetworkGatewayExpressRouteSku()); !ok {
			return nil, err
		}
	}

	return props, nil
}

func expandArmVirtualNetworkGatewayBgpSettings(d *schema.ResourceData) *network.BgpSettings {
	bgpSets := d.Get("bgp_settings").([]interface{})
	bgp := bgpSets[0].(map[string]interface{})

	peeringAddress := bgp["peering_address"].(string)
	peerWeight := int32(bgp["peer_weight"].(int))

	return &network.BgpSettings{
		Asn:               utils.Int64(int64(bgp["asn"].(int))),
		BgpPeeringAddress: &peeringAddress,
		PeerWeight:        &peerWeight,
	}
}

func expandArmVirtualNetworkGatewayIPConfigurations(d *schema.ResourceData) *[]network.VirtualNetworkGatewayIPConfiguration {
	configs := d.Get("ip_configuration").([]interface{})
	ipConfigs := make([]network.VirtualNetworkGatewayIPConfiguration, 0, len(configs))

	for _, c := range configs {
		conf := c.(map[string]interface{})

		name := conf["name"].(string)
		privateIPAllocMethod := network.IPAllocationMethod(conf["private_ip_address_allocation"].(string))

		props := &network.VirtualNetworkGatewayIPConfigurationPropertiesFormat{
			PrivateIPAllocationMethod: privateIPAllocMethod,
		}

		if subnetID := conf["subnet_id"].(string); subnetID != "" {
			props.Subnet = &network.SubResource{
				ID: &subnetID,
			}
		}

		if publicIP := conf["public_ip_address_id"].(string); publicIP != "" {
			props.PublicIPAddress = &network.SubResource{
				ID: &publicIP,
			}
		}

		ipConfig := network.VirtualNetworkGatewayIPConfiguration{
			Name: &name,
			VirtualNetworkGatewayIPConfigurationPropertiesFormat: props,
		}

		ipConfigs = append(ipConfigs, ipConfig)
	}

	return &ipConfigs
}

func expandArmVirtualNetworkGatewayVpnClientConfig(d *schema.ResourceData) *network.VpnClientConfiguration {
	configSets := d.Get("vpn_client_configuration").([]interface{})
	conf := configSets[0].(map[string]interface{})

	confAddresses := conf["address_space"].([]interface{})
	addresses := make([]string, 0, len(confAddresses))
	for _, addr := range confAddresses {
		addresses = append(addresses, addr.(string))
	}

	var rootCerts []network.VpnClientRootCertificate
	for _, rootCertSet := range conf["root_certificate"].(*schema.Set).List() {
		rootCert := rootCertSet.(map[string]interface{})
		name := rootCert["name"].(string)
		publicCertData := rootCert["public_cert_data"].(string)
		r := network.VpnClientRootCertificate{
			Name: &name,
			VpnClientRootCertificatePropertiesFormat: &network.VpnClientRootCertificatePropertiesFormat{
				PublicCertData: &publicCertData,
			},
		}
		rootCerts = append(rootCerts, r)
	}

	var revokedCerts []network.VpnClientRevokedCertificate
	for _, revokedCertSet := range conf["revoked_certificate"].(*schema.Set).List() {
		revokedCert := revokedCertSet.(map[string]interface{})
		name := revokedCert["name"].(string)
		thumbprint := revokedCert["thumbprint"].(string)
		r := network.VpnClientRevokedCertificate{
			Name: &name,
			VpnClientRevokedCertificatePropertiesFormat: &network.VpnClientRevokedCertificatePropertiesFormat{
				Thumbprint: &thumbprint,
			},
		}
		revokedCerts = append(revokedCerts, r)
	}

	// VpnClientProtocols not yet supported on 2017-03-09 service
	// var vpnClientProtocols []network.VpnClientProtocol
	// for _, vpnClientProtocol := range conf["vpn_client_protocols"].(*schema.Set).List() {
	// 	p := network.VpnClientProtocol(vpnClientProtocol.(string))
	// 	vpnClientProtocols = append(vpnClientProtocols, p)
	// }

	// RadiusServerAddress and RadiusServerSecret not yet supported for 2017-03-09
	// service
	// confRadiusServerAddress := conf["radius_server_address"].(string)
	// confRadiusServerSecret := conf["radius_server_secret"].(string)

	return &network.VpnClientConfiguration{
		VpnClientAddressPool: &network.AddressSpace{
			AddressPrefixes: &addresses,
		},
		VpnClientRootCertificates:    &rootCerts,
		VpnClientRevokedCertificates: &revokedCerts,

		// RadiusServerAddress, RadiusServerSecret and VpnClientProtocols
		// not yet supported for 2017-03-09 service
		// VpnClientProtocols:           &vpnClientProtocols,
		// RadiusServerAddress: &confRadiusServerAddress,
		// RadiusServerSecret:  &confRadiusServerSecret,
	}
}

func expandArmVirtualNetworkGatewaySku(d *schema.ResourceData) *network.VirtualNetworkGatewaySku {
	sku := d.Get("sku").(string)

	return &network.VirtualNetworkGatewaySku{
		Name: network.VirtualNetworkGatewaySkuName(sku),
		Tier: network.VirtualNetworkGatewaySkuTier(sku),
	}
}

func flattenArmVirtualNetworkGatewayBgpSettings(settings *network.BgpSettings) []interface{} {
	output := make([]interface{}, 1)

	if settings != nil {
		flat := make(map[string]interface{})

		if asn := settings.Asn; asn != nil {
			flat["asn"] = int(*asn)
		}
		if address := settings.BgpPeeringAddress; address != nil {
			flat["peering_address"] = *address
		}
		if weight := settings.PeerWeight; weight != nil {
			flat["peer_weight"] = int(*weight)
		}

		output[0] = flat
	}

	return output
}

func flattenArmVirtualNetworkGatewayIPConfigurations(ipConfigs *[]network.VirtualNetworkGatewayIPConfiguration) []interface{} {
	flat := make([]interface{}, 0)

	if ipConfigs != nil {
		for _, cfg := range *ipConfigs {
			props := cfg.VirtualNetworkGatewayIPConfigurationPropertiesFormat
			v := make(map[string]interface{})

			if name := cfg.Name; name != nil {
				v["name"] = *name
			}
			v["private_ip_address_allocation"] = string(props.PrivateIPAllocationMethod)

			if subnet := props.Subnet; subnet != nil {
				if id := subnet.ID; id != nil {
					v["subnet_id"] = *id
				}
			}

			if pip := props.PublicIPAddress; pip != nil {
				if id := pip.ID; id != nil {
					v["public_ip_address_id"] = *id
				}
			}

			flat = append(flat, v)
		}
	}

	return flat
}

func flattenArmVirtualNetworkGatewayVpnClientConfig(cfg *network.VpnClientConfiguration) []interface{} {
	if cfg == nil {
		return []interface{}{}
	}

	flat := make(map[string]interface{})

	addressSpace := make([]interface{}, 0)
	if pool := cfg.VpnClientAddressPool; pool != nil {
		if prefixes := pool.AddressPrefixes; prefixes != nil {
			for _, addr := range *prefixes {
				addressSpace = append(addressSpace, addr)
			}
		}
	}
	flat["address_space"] = addressSpace

	rootCerts := make([]interface{}, 0)
	if certs := cfg.VpnClientRootCertificates; certs != nil {
		for _, cert := range *certs {
			v := map[string]interface{}{
				"name":             *cert.Name,
				"public_cert_data": *cert.VpnClientRootCertificatePropertiesFormat.PublicCertData,
			}
			rootCerts = append(rootCerts, v)
		}
	}
	flat["root_certificate"] = schema.NewSet(hashVirtualNetworkGatewayRootCert, rootCerts)

	revokedCerts := make([]interface{}, 0)
	if certs := cfg.VpnClientRevokedCertificates; certs != nil {
		for _, cert := range *certs {
			v := map[string]interface{}{
				"name":       *cert.Name,
				"thumbprint": *cert.VpnClientRevokedCertificatePropertiesFormat.Thumbprint,
			}
			revokedCerts = append(revokedCerts, v)
		}
	}
	flat["revoked_certificate"] = schema.NewSet(hashVirtualNetworkGatewayRevokedCert, revokedCerts)

	// RadiusServerAddress, RadiusServerSecret and VpnClientProtocols
	// not yet supported for 2017-03-09 service
	// vpnClientProtocols := &schema.Set{F: schema.HashString}
	// if vpnProtocols := cfg.VpnClientProtocols; vpnProtocols != nil {
	// 	for _, protocol := range *vpnProtocols {
	// 		vpnClientProtocols.Add(string(protocol))
	// 	}
	// }
	// flat["vpn_client_protocols"] = vpnClientProtocols

	// if v := cfg.RadiusServerAddress; v != nil {
	// 	flat["radius_server_address"] = *v
	// }

	// if v := cfg.RadiusServerSecret; v != nil {
	// 	flat["radius_server_secret"] = *v
	// }

	return []interface{}{flat}
}

func hashVirtualNetworkGatewayRootCert(v interface{}) int {
	var buf bytes.Buffer
	m := v.(map[string]interface{})

	buf.WriteString(fmt.Sprintf("%s-", m["name"].(string)))
	buf.WriteString(fmt.Sprintf("%s-", m["public_cert_data"].(string)))

	return hashcode.String(buf.String())
}

func hashVirtualNetworkGatewayRevokedCert(v interface{}) int {
	var buf bytes.Buffer
	m := v.(map[string]interface{})

	buf.WriteString(fmt.Sprintf("%s-", m["name"].(string)))
	buf.WriteString(fmt.Sprintf("%s-", m["thumbprint"].(string)))

	return hashcode.String(buf.String())
}

func resourceGroupAndVirtualNetworkGatewayFromId(virtualNetworkGatewayId string) (string, string, error) {
	id, err := parseAzureResourceID(virtualNetworkGatewayId)
	if err != nil {
		return "", "", err
	}
	name := id.Path["virtualNetworkGateways"]
	resGroup := id.ResourceGroup

	return resGroup, name, nil
}

func validateArmVirtualNetworkGatewaySubnetId(i interface{}, k string) (s []string, es []error) {
	value, ok := i.(string)
	if !ok {
		es = append(es, fmt.Errorf("expected type of %s to be string", k))
		return
	}

	id, err := parseAzureResourceID(value)
	if err != nil {
		es = append(es, fmt.Errorf("expected %s to be an Azure resource id", k))
		return
	}

	subnet, ok := id.Path["subnets"]
	if !ok {
		es = append(es, fmt.Errorf("expected %s to reference a subnet resource", k))
		return
	}

	if strings.ToLower(subnet) != "gatewaysubnet" {
		es = append(es, fmt.Errorf("expected %s to reference a gateway subnet with name GatewaySubnet", k))
	}

	return
}

func validateArmVirtualNetworkGatewayPolicyBasedVpnSku() schema.SchemaValidateFunc {
	return validation.StringInSlice([]string{
		string(network.VirtualNetworkGatewaySkuTierBasic),
	}, true)
}

func validateArmVirtualNetworkGatewayRouteBasedVpnSku() schema.SchemaValidateFunc {
	return validation.StringInSlice([]string{
		string(network.VirtualNetworkGatewaySkuTierBasic),
		string(network.VirtualNetworkGatewaySkuTierStandard),
		string(network.VirtualNetworkGatewaySkuTierHighPerformance),
	}, true)
}

func validateArmVirtualNetworkGatewayExpressRouteSku() schema.SchemaValidateFunc {
	return validation.StringInSlice([]string{
		string(network.VirtualNetworkGatewaySkuTierStandard),
		string(network.VirtualNetworkGatewaySkuTierHighPerformance),
		string("VirtualNetworkGatewaySkuTierUltraPerformance"),
	}, true)
}

func resourceArmVirtualNetworkGatewayCustomizeDiff(diff *schema.ResourceDiff, v interface{}) error {

	if vpnClient, ok := diff.GetOk("vpn_client_configuration"); ok {
		if vpnClientConfig, ok := vpnClient.([]interface{})[0].(map[string]interface{}); ok {
			hasRadiusAddress := vpnClientConfig["radius_server_address"] != ""
			hasRadiusSecret := vpnClientConfig["radius_server_secret"] != ""

			if hasRadiusAddress && !hasRadiusSecret {
				return fmt.Errorf("if radius_server_address is set radius_server_secret must also be set")
			}
			if !hasRadiusAddress && hasRadiusSecret {
				return fmt.Errorf("if radius_server_secret is set radius_server_address must also be set")
			}
		}
	}
	return nil
}

func evaluateSchemaValidateFunc(i interface{}, k string, validateFunc schema.SchemaValidateFunc) (bool, error) {
	_, es := validateFunc(i, k)

	if len(es) > 0 {
		return false, es[0]
	}

	return true, nil
}<|MERGE_RESOLUTION|>--- conflicted
+++ resolved
@@ -121,11 +121,7 @@
 						"public_ip_address_id": {
 							Type:         schema.TypeString,
 							Optional:     true,
-<<<<<<< HEAD
-							ValidateFunc: azure.ValidateResourceID,
-=======
 							ValidateFunc: azure.ValidateResourceIDOrEmpty,
->>>>>>> 8a7ed3da
 						},
 					},
 				},
@@ -266,11 +262,7 @@
 			"default_local_network_gateway_id": {
 				Type:         schema.TypeString,
 				Optional:     true,
-<<<<<<< HEAD
-				ValidateFunc: azure.ValidateResourceID,
-=======
 				ValidateFunc: azure.ValidateResourceIDOrEmpty,
->>>>>>> 8a7ed3da
 			},
 
 			"tags": tagsSchema(),
