package terraform

import (
	"github.com/hashicorp/terraform/addrs"
	"github.com/hashicorp/terraform/configs"
	"github.com/hashicorp/terraform/dag"
	"github.com/hashicorp/terraform/lang"
)

// NodeLocal represents a named local value in a particular module.
//
// Local value nodes only have one operation, common to all walk types:
// evaluate the result and place it in state.
type NodeLocal struct {
	Addr   addrs.AbsLocalValue
	Config *configs.Local
}

var (
	_ GraphNodeSubPath       = (*NodeLocal)(nil)
	_ RemovableIfNotTargeted = (*NodeLocal)(nil)
	_ GraphNodeReferenceable = (*NodeLocal)(nil)
	_ GraphNodeReferencer    = (*NodeLocal)(nil)
	_ GraphNodeEvalable      = (*NodeLocal)(nil)
	_ dag.GraphNodeDotter    = (*NodeLocal)(nil)
)

func (n *NodeLocal) Name() string {
	return n.Addr.String()
}

// GraphNodeSubPath
func (n *NodeLocal) Path() addrs.ModuleInstance {
	return n.Addr.Module
}

// RemovableIfNotTargeted
func (n *NodeLocal) RemoveIfNotTargeted() bool {
	return true
}

// GraphNodeReferenceable
func (n *NodeLocal) ReferenceableAddrs() []addrs.Referenceable {
	return []addrs.Referenceable{n.Addr.LocalValue}
}

// GraphNodeReferencer
func (n *NodeLocal) References() []*addrs.Reference {
	refs, _ := lang.ReferencesInExpr(n.Config.Expr)
	return appendResourceDestroyReferences(refs)
}

// GraphNodeEvalable
func (n *NodeLocal) EvalTree() EvalNode {
	return &EvalLocal{
<<<<<<< HEAD
		Addr: n.Addr.LocalValue,
		Expr: n.Config.Expr,
	}
}

// dag.GraphNodeDotter impl.
func (n *NodeLocal) DotNode(name string, opts *dag.DotOpts) *dag.DotNode {
	return &dag.DotNode{
		Name: name,
		Attrs: map[string]string{
			"label": n.Name(),
			"shape": "note",
		},
=======
		Name:  n.Config.Name,
		Value: n.Config.RawConfig,
>>>>>>> b0179939
	}
}<|MERGE_RESOLUTION|>--- conflicted
+++ resolved
@@ -53,23 +53,7 @@
 // GraphNodeEvalable
 func (n *NodeLocal) EvalTree() EvalNode {
 	return &EvalLocal{
-<<<<<<< HEAD
-		Addr: n.Addr.LocalValue,
-		Expr: n.Config.Expr,
-	}
-}
-
-// dag.GraphNodeDotter impl.
-func (n *NodeLocal) DotNode(name string, opts *dag.DotOpts) *dag.DotNode {
-	return &dag.DotNode{
-		Name: name,
-		Attrs: map[string]string{
-			"label": n.Name(),
-			"shape": "note",
-		},
-=======
 		Name:  n.Config.Name,
 		Value: n.Config.RawConfig,
->>>>>>> b0179939
 	}
 }