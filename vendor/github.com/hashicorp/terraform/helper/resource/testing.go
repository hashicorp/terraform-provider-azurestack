--- conflicted
+++ resolved
@@ -804,11 +804,7 @@
 	return nil
 }
 
-<<<<<<< HEAD
-func testConfig(opts terraform.ContextOpts, step TestStep) (*configs.Config, error) {
-=======
 func testModule(opts terraform.ContextOpts, step TestStep) (*module.Tree, error) {
->>>>>>> b0179939
 	if step.PreConfig != nil {
 		step.PreConfig()
 	}
@@ -817,20 +813,18 @@
 	if err != nil {
 		return nil, fmt.Errorf("Error creating temporary directory for config: %s", err)
 	}
-<<<<<<< HEAD
-=======
 
 	if step.PreventDiskCleanup {
 		log.Printf("[INFO] Skipping defer os.RemoveAll call")
 	} else {
 		defer os.RemoveAll(cfgPath)
 	}
->>>>>>> b0179939
-
-	if step.PreventDiskCleanup {
-		log.Printf("[INFO] Skipping defer os.RemoveAll call")
-	} else {
-		defer os.RemoveAll(cfgPath)
+
+	// Write the configuration
+	cfgF, err := os.Create(filepath.Join(cfgPath, "main.tf"))
+	if err != nil {
+		return nil, fmt.Errorf(
+			"Error creating temporary file for config: %s", err)
 	}
 
 	// Write the main configuration file
