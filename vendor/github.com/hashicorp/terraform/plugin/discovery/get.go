package discovery

import (
	"errors"
	"fmt"
	"io"
	"io/ioutil"
	"log"
	"net/http"
	"os"
	"path/filepath"
	"runtime"
	"strconv"
	"strings"

<<<<<<< HEAD
	"github.com/hashicorp/errwrap"
	getter "github.com/hashicorp/go-getter"
	multierror "github.com/hashicorp/go-multierror"
	"github.com/hashicorp/terraform/httpclient"
	"github.com/hashicorp/terraform/registry"
	"github.com/hashicorp/terraform/registry/regsrc"
	"github.com/hashicorp/terraform/registry/response"
	"github.com/hashicorp/terraform/svchost/disco"
	"github.com/hashicorp/terraform/tfdiags"
	tfversion "github.com/hashicorp/terraform/version"
=======
	"golang.org/x/net/html"

	getter "github.com/hashicorp/go-getter"
	multierror "github.com/hashicorp/go-multierror"
	"github.com/hashicorp/terraform/httpclient"
>>>>>>> b0179939
	"github.com/mitchellh/cli"
)

// Releases are located by querying the terraform registry.

const protocolVersionHeader = "x-terraform-protocol-version"

const gpgVerificationError = `GPG signature verification error:
Terraform was unable to verify the GPG signature of the downloaded provider
files using the keys downloaded from the Terraform Registry. This may mean that
the publisher of the provider removed the key it was signed with, or that the
distributed files were changed after this version was released.`

var httpClient *http.Client

var errVersionNotFound = errors.New("version not found")

func init() {
	httpClient = httpclient.New()

	httpGetter := &getter.HttpGetter{
		Client: httpClient,
		Netrc:  true,
	}

<<<<<<< HEAD
=======
var httpClient *http.Client

func init() {
	httpClient = httpclient.New()

	httpGetter := &getter.HttpGetter{
		Client: httpClient,
		Netrc:  true,
	}

>>>>>>> b0179939
	getter.Getters["http"] = httpGetter
	getter.Getters["https"] = httpGetter
}

// An Installer maintains a local cache of plugins by downloading plugins
// from an online repository.
type Installer interface {
	Get(name string, req Constraints) (PluginMeta, tfdiags.Diagnostics, error)
	PurgeUnused(used map[string]PluginMeta) (removed PluginMetaSet, err error)
}

// ProviderInstaller is an Installer implementation that knows how to
// download Terraform providers from the official HashiCorp releases service
// into a local directory. The files downloaded are compliant with the
// naming scheme expected by FindPlugins, so the target directory of a
// provider installer can be used as one of several plugin discovery sources.
type ProviderInstaller struct {
	Dir string

	// Cache is used to access and update a local cache of plugins if non-nil.
	// Can be nil to disable caching.
	Cache PluginCache

	PluginProtocolVersion uint

	// OS and Arch specify the OS and architecture that should be used when
	// installing plugins. These use the same labels as the runtime.GOOS and
	// runtime.GOARCH variables respectively, and indeed the values of these
	// are used as defaults if either of these is the empty string.
	OS   string
	Arch string

	// Skip checksum and signature verification
	SkipVerify bool

	Ui cli.Ui // Ui for output

	// Services is a required *disco.Disco, which may have services and
	// credentials pre-loaded.
	Services *disco.Disco

	// registry client
	registry *registry.Client
}

// Get is part of an implementation of type Installer, and attempts to download
// and install a Terraform provider matching the given constraints.
//
// This method may return one of a number of sentinel errors from this
// package to indicate issues that are likely to be resolvable via user action:
//
//     ErrorNoSuchProvider: no provider with the given name exists in the repository.
//     ErrorNoSuitableVersion: the provider exists but no available version matches constraints.
//     ErrorNoVersionCompatible: a plugin was found within the constraints but it is
//                               incompatible with the current Terraform version.
//
// These errors should be recognized and handled as special cases by the caller
// to present a suitable user-oriented error message.
//
// All other errors indicate an internal problem that is likely _not_ solvable
// through user action, or at least not within Terraform's scope. Error messages
// are produced under the assumption that if presented to the user they will
// be presented alongside context about what is being installed, and thus the
// error messages do not redundantly include such information.
func (i *ProviderInstaller) Get(provider string, req Constraints) (PluginMeta, tfdiags.Diagnostics, error) {
	var diags tfdiags.Diagnostics

	// a little bit of initialization.
	if i.OS == "" {
		i.OS = runtime.GOOS
	}
	if i.Arch == "" {
		i.Arch = runtime.GOARCH
	}
	if i.registry == nil {
		i.registry = registry.NewClient(i.Services, nil)
	}

	// get a full listing of versions for the requested provider
	allVersions, err := i.listProviderVersions(provider)

	// TODO: return multiple errors
	if err != nil {
		if registry.IsServiceNotProvided(err) {
			return PluginMeta{}, diags, err
		}
		return PluginMeta{}, diags, ErrorNoSuchProvider
	}

	// Add any warnings from the response to diags
	for _, warning := range allVersions.Warnings {
		hostname, err := i.hostname()
		if err != nil {
			return PluginMeta{}, diags, err
		}
		diag := tfdiags.SimpleWarning(fmt.Sprintf("%s: %s", hostname, warning))
		diags = diags.Append(diag)
	}

	if len(allVersions.Versions) == 0 {
		return PluginMeta{}, diags, ErrorNoSuitableVersion
	}
	providerSource := allVersions.ID

	// Filter the list of plugin versions to those which meet the version constraints
	versions := allowedVersions(allVersions, req)
	if len(versions) == 0 {
		return PluginMeta{}, diags, ErrorNoSuitableVersion
	}

	// sort them newest to oldest. The newest version wins!
	response.ProviderVersionCollection(versions).Sort()

	// if the chosen provider version does not support the requested platform,
	// filter the list of acceptable versions to those that support that platform
	if err := i.checkPlatformCompatibility(versions[0]); err != nil {
		versions = i.platformCompatibleVersions(versions)
		if len(versions) == 0 {
			return PluginMeta{}, diags, ErrorNoVersionCompatibleWithPlatform
		}
	}

	// we now have a winning platform-compatible version
	versionMeta := versions[0]
	v := VersionStr(versionMeta.Version).MustParse()

	// check protocol compatibility
	if err := i.checkPluginProtocol(versionMeta); err != nil {
		closestMatch, err := i.findClosestProtocolCompatibleVersion(allVersions.Versions)
		if err != nil {
			// No operation here if we can't find a version with compatible protocol
			return PluginMeta{}, diags, err
		}

		// Prompt version suggestion to UI based on closest protocol match
		var errMsg string
		closestVersion := VersionStr(closestMatch.Version).MustParse()
		if v.NewerThan(closestVersion) {
			errMsg = providerProtocolTooNew
		} else {
			errMsg = providerProtocolTooOld
		}

		constraintStr := req.String()
		if constraintStr == "" {
			constraintStr = "(any version)"
		}

		return PluginMeta{}, diags, errwrap.Wrap(ErrorVersionIncompatible, fmt.Errorf(fmt.Sprintf(
			errMsg, provider, v.String(), tfversion.String(),
			closestVersion.String(), closestVersion.MinorUpgradeConstraintStr(), constraintStr)))
	}

	downloadURLs, err := i.listProviderDownloadURLs(providerSource, versionMeta.Version)
	providerURL := downloadURLs.DownloadURL

	if !i.SkipVerify {
		sha256, err := i.getProviderChecksum(downloadURLs)
		if err != nil {
			return PluginMeta{}, diags, err
		}

		// add the checksum parameter for go-getter to verify the download for us.
		if sha256 != "" {
			providerURL = providerURL + "?checksum=sha256:" + sha256
		}
	}

	printedProviderName := fmt.Sprintf("%s (%s)", provider, providerSource)
	i.Ui.Info(fmt.Sprintf("- Downloading plugin for provider %q (%s)...", printedProviderName, versionMeta.Version))
	log.Printf("[DEBUG] getting provider %q version %q", printedProviderName, versionMeta.Version)
	err = i.install(provider, v, providerURL)
	if err != nil {
		return PluginMeta{}, diags, err
	}

	// Find what we just installed
	// (This is weird, because go-getter doesn't directly return
	//  information about what was extracted, and we just extracted
	//  the archive directly into a shared dir here.)
	log.Printf("[DEBUG] looking for the %s %s plugin we just installed", provider, versionMeta.Version)
	metas := FindPlugins("provider", []string{i.Dir})
	log.Printf("[DEBUG] all plugins found %#v", metas)
	metas, _ = metas.ValidateVersions()
	metas = metas.WithName(provider).WithVersion(v)
	log.Printf("[DEBUG] filtered plugins %#v", metas)
	if metas.Count() == 0 {
		// This should never happen. Suggests that the release archive
		// contains an executable file whose name doesn't match the
		// expected convention.
		return PluginMeta{}, diags, fmt.Errorf(
			"failed to find installed plugin version %s; this is a bug in Terraform and should be reported",
			versionMeta.Version,
		)
	}

	if metas.Count() > 1 {
		// This should also never happen, and suggests that a
		// particular version was re-released with a different
		// executable filename. We consider releases as immutable, so
		// this is an error.
		return PluginMeta{}, diags, fmt.Errorf(
			"multiple plugins installed for version %s; this is a bug in Terraform and should be reported",
			versionMeta.Version,
		)
	}

	// By now we know we have exactly one meta, and so "Newest" will
	// return that one.
	return metas.Newest(), diags, nil
}

func (i *ProviderInstaller) install(provider string, version Version, url string) error {
	if i.Cache != nil {
		log.Printf("[DEBUG] looking for provider %s %s in plugin cache", provider, version)
		cached := i.Cache.CachedPluginPath("provider", provider, version)
		if cached == "" {
			log.Printf("[DEBUG] %s %s not yet in cache, so downloading %s", provider, version, url)
			err := getter.Get(i.Cache.InstallDir(), url)
			if err != nil {
				return err
			}
			// should now be in cache
			cached = i.Cache.CachedPluginPath("provider", provider, version)
			if cached == "" {
				// should never happen if the getter is behaving properly
				// and the plugins are packaged properly.
				return fmt.Errorf("failed to find downloaded plugin in cache %s", i.Cache.InstallDir())
			}
		}

		// Link or copy the cached binary into our install dir so the
		// normal resolution machinery can find it.
		filename := filepath.Base(cached)
		targetPath := filepath.Join(i.Dir, filename)
		// check if the target dir exists, and create it if not
		var err error
		if _, StatErr := os.Stat(i.Dir); os.IsNotExist(StatErr) {
			err = os.Mkdir(i.Dir, 0700)
		}
		if err != nil {
			return err
		}

		log.Printf("[DEBUG] installing %s %s to %s from local cache %s", provider, version, targetPath, cached)

		// Delete if we can. If there's nothing there already then no harm done.
		// This is important because we can't create a link if there's
		// already a file of the same name present.
		// (any other error here we'll catch below when we try to write here)
		os.Remove(targetPath)

		// We don't attempt linking on Windows because links are not
		// comprehensively supported by all tools/apps in Windows and
		// so we choose to be conservative to avoid creating any
		// weird issues for Windows users.
		linkErr := errors.New("link not supported for Windows") // placeholder error, never actually returned
		if runtime.GOOS != "windows" {
			// Try hard linking first. Hard links are preferable because this
			// creates a self-contained directory that doesn't depend on the
			// cache after install.
			linkErr = os.Link(cached, targetPath)

			// If that failed, try a symlink. This _does_ depend on the cache
			// after install, so the user must manage the cache more carefully
			// in this case, but avoids creating redundant copies of the
			// plugins on disk.
			if linkErr != nil {
				linkErr = os.Symlink(cached, targetPath)
			}
		}

		// If we still have an error then we'll try a copy as a fallback.
		// In this case either the OS is Windows or the target filesystem
		// can't support symlinks.
		if linkErr != nil {
			srcFile, err := os.Open(cached)
			if err != nil {
				return fmt.Errorf("failed to open cached plugin %s: %s", cached, err)
			}
			defer srcFile.Close()

			destFile, err := os.OpenFile(targetPath, os.O_TRUNC|os.O_CREATE|os.O_WRONLY, os.ModePerm)
			if err != nil {
				return fmt.Errorf("failed to create %s: %s", targetPath, err)
			}

			_, err = io.Copy(destFile, srcFile)
			if err != nil {
				destFile.Close()
				return fmt.Errorf("failed to copy cached plugin from %s to %s: %s", cached, targetPath, err)
			}

			err = destFile.Close()
			if err != nil {
				return fmt.Errorf("error creating %s: %s", targetPath, err)
			}
		}

		// One way or another, by the time we get here we should have either
		// a link or a copy of the cached plugin within i.Dir, as expected.
	} else {
		log.Printf("[DEBUG] plugin cache is disabled, so downloading %s %s from %s", provider, version, url)
		err := getter.Get(i.Dir, url)
		if err != nil {
			return err
		}
	}
	return nil
}

func (i *ProviderInstaller) PurgeUnused(used map[string]PluginMeta) (PluginMetaSet, error) {
	purge := make(PluginMetaSet)

	present := FindPlugins("provider", []string{i.Dir})
	for meta := range present {
		chosen, ok := used[meta.Name]
		if !ok {
			purge.Add(meta)
		}
		if chosen.Path != meta.Path {
			purge.Add(meta)
		}
	}

	removed := make(PluginMetaSet)
	var errs error
	for meta := range purge {
		path := meta.Path
		err := os.Remove(path)
		if err != nil {
			errs = multierror.Append(errs, fmt.Errorf(
				"failed to remove unused provider plugin %s: %s",
				path, err,
			))
		} else {
			removed.Add(meta)
		}
	}

	return removed, errs
}

func (i *ProviderInstaller) getProviderChecksum(urls *response.TerraformProviderPlatformLocation) (string, error) {
	// Get SHA256SUMS file.
	shasums, err := getFile(urls.ShasumsURL)
	if err != nil {
		return "", fmt.Errorf("error fetching checksums: %s", err)
	}

	// Get SHA256SUMS.sig file.
	signature, err := getFile(urls.ShasumsSignatureURL)
	if err != nil {
		return "", fmt.Errorf("error fetching checksums signature: %s", err)
	}

	// Verify the GPG signature returned from the Registry.
	asciiArmor := urls.SigningKeys.GPGASCIIArmor()
	signer, err := verifySig(shasums, signature, asciiArmor)
	if err != nil {
		log.Printf("[ERROR] error verifying signature: %s", err)
		return "", fmt.Errorf(gpgVerificationError)
	}

	// Also verify the GPG signature against the HashiCorp public key. This is
	// a temporary additional check until a more robust key verification
	// process is added in a future release.
	_, err = verifySig(shasums, signature, HashicorpPublicKey)
	if err != nil {
		log.Printf("[ERROR] error verifying signature against HashiCorp public key: %s", err)
		return "", fmt.Errorf(gpgVerificationError)
	}

	// Display identity for GPG key which succeeded verifying the signature.
	// This could also be used to display to the user with i.Ui.Info().
	identities := []string{}
	for k := range signer.Identities {
		identities = append(identities, k)
	}
	identity := strings.Join(identities, ", ")
	log.Printf("[DEBUG] verified GPG signature with key from %s", identity)

	// Extract checksum for this os/arch platform binary.
	return checksumForFile(shasums, urls.Filename), nil
}

func (i *ProviderInstaller) hostname() (string, error) {
	provider := regsrc.NewTerraformProvider("", i.OS, i.Arch)
	svchost, err := provider.SvcHost()
	if err != nil {
		return "", err
	}

	return svchost.ForDisplay(), nil
}

// list all versions available for the named provider
func (i *ProviderInstaller) listProviderVersions(name string) (*response.TerraformProviderVersions, error) {
	provider := regsrc.NewTerraformProvider(name, i.OS, i.Arch)
	versions, err := i.registry.TerraformProviderVersions(provider)
	return versions, err
}

func (i *ProviderInstaller) listProviderDownloadURLs(name, version string) (*response.TerraformProviderPlatformLocation, error) {
	urls, err := i.registry.TerraformProviderLocation(regsrc.NewTerraformProvider(name, i.OS, i.Arch), version)
	if urls == nil {
		return nil, fmt.Errorf("No download urls found for provider %s", name)
	}
	return urls, err
}

// findClosestProtocolCompatibleVersion searches for the provider version with the closest protocol match.
// Prerelease versions are filtered.
func (i *ProviderInstaller) findClosestProtocolCompatibleVersion(versions []*response.TerraformProviderVersion) (*response.TerraformProviderVersion, error) {
	// Loop through all the provider versions to find the earliest and latest
	// versions that match the installer protocol to then select the closest of the two
	var latest, earliest *response.TerraformProviderVersion
	for _, version := range versions {
		// Prereleases are filtered and will not be suggested
		v, err := VersionStr(version.Version).Parse()
		if err != nil || v.IsPrerelease() {
			continue
		}

		if err := i.checkPluginProtocol(version); err == nil {
			if earliest == nil {
				// Found the first provider version with compatible protocol
				earliest = version
			}
			// Update the latest protocol compatible version
			latest = version
		}
	}
	if earliest == nil {
		// No compatible protocol was found for any version
		return nil, ErrorNoVersionCompatible
	}

	// Convert protocols to comparable types
	protoString := strconv.Itoa(int(i.PluginProtocolVersion))
	protocolVersion, err := VersionStr(protoString).Parse()
	if err != nil {
		return nil, fmt.Errorf("invalid plugin protocol version: %q", i.PluginProtocolVersion)
	}

	earliestVersionProtocol, err := VersionStr(earliest.Protocols[0]).Parse()
	if err != nil {
		return nil, err
	}

	// Compare installer protocol version with the first protocol listed of the earliest match
	// [A, B] where A is assumed the earliest compatible major version of the protocol pair
	if protocolVersion.NewerThan(earliestVersionProtocol) {
		// Provider protocols are too old, the closest version is the earliest compatible version
		return earliest, nil
	}

	// Provider protocols are too new, the closest version is the latest compatible version
	return latest, nil
}

func (i *ProviderInstaller) checkPluginProtocol(versionMeta *response.TerraformProviderVersion) error {
	// TODO: should this be a different error? We should probably differentiate between
	// no compatible versions and no protocol versions listed at all
	if len(versionMeta.Protocols) == 0 {
		return fmt.Errorf("no plugin protocol versions listed")
	}

	protoString := strconv.Itoa(int(i.PluginProtocolVersion))
	protocolVersion, err := VersionStr(protoString).Parse()
	if err != nil {
		return fmt.Errorf("invalid plugin protocol version: %q", i.PluginProtocolVersion)
	}
	protocolConstraint, err := protocolVersion.MinorUpgradeConstraintStr().Parse()
	if err != nil {
		// This should not fail if the preceding function succeeded.
		return fmt.Errorf("invalid plugin protocol version: %q", protocolVersion.String())
	}

	for _, p := range versionMeta.Protocols {
		proPro, err := VersionStr(p).Parse()
		if err != nil {
			// invalid protocol reported by the registry. Move along.
			log.Printf("[WARN] invalid provider protocol version %q found in the registry", versionMeta.Version)
			continue
		}
		// success!
		if protocolConstraint.Allows(proPro) {
			return nil
		}
	}

	return ErrorNoVersionCompatible
}

// REVIEWER QUESTION (again): this ends up swallowing a bunch of errors from
// checkPluginProtocol. Do they need to be percolated up better, or would
// debug messages would suffice in these situations?
func (i *ProviderInstaller) findPlatformCompatibleVersion(versions []*response.TerraformProviderVersion) (*response.TerraformProviderVersion, error) {
	for _, version := range versions {
		if err := i.checkPlatformCompatibility(version); err == nil {
			return version, nil
		}
	}

	return nil, ErrorNoVersionCompatibleWithPlatform
}

// platformCompatibleVersions returns a list of provider versions that are
// compatible with the requested platform.
func (i *ProviderInstaller) platformCompatibleVersions(versions []*response.TerraformProviderVersion) []*response.TerraformProviderVersion {
	var v []*response.TerraformProviderVersion
	for _, version := range versions {
		if err := i.checkPlatformCompatibility(version); err == nil {
			v = append(v, version)
		}
	}
	return v
}

func (i *ProviderInstaller) checkPlatformCompatibility(versionMeta *response.TerraformProviderVersion) error {
	if len(versionMeta.Platforms) == 0 {
		return fmt.Errorf("no supported provider platforms listed")
	}
	for _, p := range versionMeta.Platforms {
		if p.Arch == i.Arch && p.OS == i.OS {
			return nil
		}
	}
	return fmt.Errorf("version %s does not support the requested platform %s_%s", versionMeta.Version, i.OS, i.Arch)
}

// take the list of available versions for a plugin, and filter out those that
// don't fit the constraints.
func allowedVersions(available *response.TerraformProviderVersions, required Constraints) []*response.TerraformProviderVersion {
	var allowed []*response.TerraformProviderVersion

	for _, v := range available.Versions {
		version, err := VersionStr(v.Version).Parse()
		if err != nil {
			log.Printf("[WARN] invalid version found for %q: %s", available.ID, err)
			continue
		}
		if required.Allows(version) {
			allowed = append(allowed, v)
		}
	}
	return allowed
}

func checksumForFile(sums []byte, name string) string {
	for _, line := range strings.Split(string(sums), "\n") {
		parts := strings.Fields(line)
		if len(parts) > 1 && parts[1] == name {
			return parts[0]
		}
	}
	return ""
}

func getFile(url string) ([]byte, error) {
	resp, err := httpClient.Get(url)
	if err != nil {
		return nil, err
	}
	defer resp.Body.Close()

	if resp.StatusCode != http.StatusOK {
		return nil, fmt.Errorf("%s", resp.Status)
	}

	data, err := ioutil.ReadAll(resp.Body)
	if err != nil {
		return data, err
	}
	return data, nil
}

// providerProtocolTooOld is a message sent to the CLI UI if the provider's
// supported protocol versions are too old for the user's version of terraform,
// but an older version of the provider is compatible.
const providerProtocolTooOld = `
[reset][bold][red]Provider %q v%s is not compatible with Terraform %s.[reset][red]

Provider version %s is the earliest compatible version. Select it with 
the following version constraint:

	version = %q

Terraform checked all of the plugin versions matching the given constraint:
    %s

Consult the documentation for this provider for more information on
compatibility between provider and Terraform versions.
`

// providerProtocolTooNew is a message sent to the CLI UI if the provider's
// supported protocol versions are too new for the user's version of terraform,
// and the user could either upgrade terraform or choose an older version of the
// provider
const providerProtocolTooNew = `
[reset][bold][red]Provider %q v%s is not compatible with Terraform %s.[reset][red]

Provider version %s is the latest compatible version. Select it with 
the following constraint:

    version = %q

Terraform checked all of the plugin versions matching the given constraint:
    %s

Consult the documentation for this provider for more information on
compatibility between provider and Terraform versions.

Alternatively, upgrade to the latest version of Terraform for compatibility with newer provider releases.
`<|MERGE_RESOLUTION|>--- conflicted
+++ resolved
@@ -13,24 +13,11 @@
 	"strconv"
 	"strings"
 
-<<<<<<< HEAD
-	"github.com/hashicorp/errwrap"
+	"golang.org/x/net/html"
+
 	getter "github.com/hashicorp/go-getter"
 	multierror "github.com/hashicorp/go-multierror"
 	"github.com/hashicorp/terraform/httpclient"
-	"github.com/hashicorp/terraform/registry"
-	"github.com/hashicorp/terraform/registry/regsrc"
-	"github.com/hashicorp/terraform/registry/response"
-	"github.com/hashicorp/terraform/svchost/disco"
-	"github.com/hashicorp/terraform/tfdiags"
-	tfversion "github.com/hashicorp/terraform/version"
-=======
-	"golang.org/x/net/html"
-
-	getter "github.com/hashicorp/go-getter"
-	multierror "github.com/hashicorp/go-multierror"
-	"github.com/hashicorp/terraform/httpclient"
->>>>>>> b0179939
 	"github.com/mitchellh/cli"
 )
 
@@ -46,8 +33,6 @@
 
 var httpClient *http.Client
 
-var errVersionNotFound = errors.New("version not found")
-
 func init() {
 	httpClient = httpclient.New()
 
@@ -56,19 +41,6 @@
 		Netrc:  true,
 	}
 
-<<<<<<< HEAD
-=======
-var httpClient *http.Client
-
-func init() {
-	httpClient = httpclient.New()
-
-	httpGetter := &getter.HttpGetter{
-		Client: httpClient,
-		Netrc:  true,
-	}
-
->>>>>>> b0179939
 	getter.Getters["http"] = httpGetter
 	getter.Getters["https"] = httpGetter
 }
