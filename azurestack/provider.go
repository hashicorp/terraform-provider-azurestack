package azurestack

import (
	"context"
	"crypto/sha1"
	"encoding/base64"
	"encoding/hex"
	"fmt"
	"log"
	"strings"
	"sync"

	"github.com/Azure/azure-sdk-for-go/profiles/2017-03-09/resources/mgmt/resources"
	"github.com/hashicorp/terraform/helper/mutexkv"
	"github.com/hashicorp/terraform/helper/schema"
	"github.com/hashicorp/terraform/terraform"
	"github.com/terraform-providers/terraform-provider-azurestack/azurestack/helpers/authentication"
)

// Provider returns a terraform.ResourceProvider.
func Provider() terraform.ResourceProvider {
	var p *schema.Provider
	p = &schema.Provider{
		Schema: map[string]*schema.Schema{
			"arm_endpoint": {
				Type:        schema.TypeString,
				Optional:    true,
				DefaultFunc: schema.EnvDefaultFunc("ARM_ENDPOINT", ""),
			},
			"subscription_id": {
				Type:        schema.TypeString,
				Optional:    true,
				DefaultFunc: schema.EnvDefaultFunc("ARM_SUBSCRIPTION_ID", ""),
			},

			"client_id": {
				Type:        schema.TypeString,
				Optional:    true,
				DefaultFunc: schema.EnvDefaultFunc("ARM_CLIENT_ID", ""),
			},

			"client_secret": {
				Type:        schema.TypeString,
				Optional:    true,
				DefaultFunc: schema.EnvDefaultFunc("ARM_CLIENT_SECRET", ""),
			},

			"tenant_id": {
				Type:        schema.TypeString,
				Optional:    true,
				DefaultFunc: schema.EnvDefaultFunc("ARM_TENANT_ID", ""),
			},

			"skip_credentials_validation": {
				Type:        schema.TypeBool,
				Optional:    true,
				DefaultFunc: schema.EnvDefaultFunc("ARM_SKIP_CREDENTIALS_VALIDATION", false),
			},

			"skip_provider_registration": {
				Type:        schema.TypeBool,
				Optional:    true,
				DefaultFunc: schema.EnvDefaultFunc("ARM_SKIP_PROVIDER_REGISTRATION", false),
			},
		},

		DataSourcesMap: map[string]*schema.Resource{
			"azurestack_client_config":          dataSourceArmClientConfig(),
			"azurestack_network_interface":      dataSourceArmNetworkInterface(),
			"azurestack_network_security_group": dataSourceArmNetworkSecurityGroup(),
			"azurestack_resource_group":         dataSourceArmResourceGroup(),
			"azurestack_storage_account":        dataSourceArmStorageAccount(),
			"azurestack_virtual_network":        dataSourceArmVirtualNetwork(),
		},

		ResourcesMap: map[string]*schema.Resource{
			"azurestack_availability_set":          resourceArmAvailabilitySet(),
			"azurestack_dns_zone":                  resourceArmDnsZone(),
			"azurestack_dns_a_record":              resourceArmDnsARecord(),
			"azurestack_network_interface":         resourceArmNetworkInterface(),
			"azurestack_network_security_group":    resourceArmNetworkSecurityGroup(),
			"azurestack_network_security_rule":     resourceArmNetworkSecurityRule(),
			"azurestack_local_network_gateway":     resourceArmLocalNetworkGateway(),
			"azurestack_lb":                        resourceArmLoadBalancer(),
			"azurestack_lb_backend_address_pool":   resourceArmLoadBalancerBackendAddressPool(),
			"azurestack_lb_nat_rule":               resourceArmLoadBalancerNatRule(),
			"azurestack_lb_probe":                  resourceArmLoadBalancerProbe(),
<<<<<<< HEAD
			"azurestack_lb_rule":                   resourceArmLoadBalancerRule(),
=======
			"azurestack_lb_nat_pool":               resourceArmLoadBalancerNatPool(),
>>>>>>> 684d7b89
			"azurestack_public_ip":                 resourceArmPublicIp(),
			"azurestack_resource_group":            resourceArmResourceGroup(),
			"azurestack_storage_account":           resourceArmStorageAccount(),
			"azurestack_storage_blob":              resourceArmStorageBlob(),
			"azurestack_storage_container":         resourceArmStorageContainer(),
			"azurestack_subnet":                    resourceArmSubnet(),
			"azurestack_virtual_network":           resourceArmVirtualNetwork(),
			"azurestack_virtual_machine":           resourceArmVirtualMachine(),
			"azurestack_virtual_machine_extension": resourceArmVirtualMachineExtensions(),
		},
	}

	p.ConfigureFunc = providerConfigure(p)

	return p
}

func providerConfigure(p *schema.Provider) schema.ConfigureFunc {
	return func(d *schema.ResourceData) (interface{}, error) {
		config := &authentication.Config{
			SubscriptionID:            d.Get("subscription_id").(string),
			ClientID:                  d.Get("client_id").(string),
			ClientSecret:              d.Get("client_secret").(string),
			TenantID:                  d.Get("tenant_id").(string),
			Environment:               "AZURESTACKCLOUD",
			SkipCredentialsValidation: d.Get("skip_credentials_validation").(bool),
			SkipProviderRegistration:  d.Get("skip_provider_registration").(bool),
			ARMEndpoint:               d.Get("arm_endpoint").(string),
		}

		if config.ARMEndpoint == "" {
			return nil, fmt.Errorf("The Azure Resource Manager endpoint must be specified either" +
				" via `arm_endpoint` in the Provider Block or the `ARM_ENDPOINT` Environment Variable.")
		}

		log.Printf("[DEBUG] Using Service Principal for Authentication")
		if err := config.ValidateServicePrincipal(); err != nil {
			return nil, err
		}

		client, err := getArmClient(config)
		if err != nil {
			return nil, err
		}

		client.StopContext = p.StopContext()

		// replaces the context between tests
		p.MetaReset = func() error {
			client.StopContext = p.StopContext()
			return nil
		}

		if !config.SkipCredentialsValidation {
			// List all the available providers and their registration state to avoid unnecessary
			// requests. This also lets us check if the provider credentials are correct.
			ctx := client.StopContext
			providerList, err := client.providersClient.List(ctx, nil, "")
			if err != nil {
				return nil, fmt.Errorf("Unable to list provider registration status, it is possible that this is due to invalid "+
					"credentials or the service principal does not have permission to use the Resource Manager API, Azure "+
					"error: %s", err)
			}

			if !config.SkipProviderRegistration {
				err = registerAzureResourceProvidersWithSubscription(ctx, providerList.Values(), client.providersClient)
				if err != nil {
					return nil, err
				}
			}
		}

		return client, nil
	}
}

func registerProviderWithSubscription(ctx context.Context, providerName string, client resources.ProvidersClient) error {
	_, err := client.Register(ctx, providerName)
	if err != nil {
		return fmt.Errorf("Cannot register provider %s with Azure Resource Manager: %s.", providerName, err)
	}

	return nil
}

func determineAzureResourceProvidersToRegister(providerList []resources.Provider) map[string]struct{} {
	providers := map[string]struct{}{
		"Microsoft.Authorization": {},
		// "Microsoft.Automation":          {},
		// "Microsoft.Cache": {},
		// "Microsoft.Cdn":                 {},
		"Microsoft.Compute": {},
		// "Microsoft.ContainerInstance": {},
		// "Microsoft.ContainerRegistry":   {},
		// "Microsoft.ContainerService":    {},
		// "Microsoft.DBforMySQL":          {},
		// "Microsoft.DBforPostgreSQL":     {},
		// "Microsoft.DocumentDB":          {},
		// "Microsoft.EventGrid":           {},
		// "Microsoft.EventHub":            {},
		"Microsoft.KeyVault": {},
		// "microsoft.insights":            {},
		"Microsoft.Network": {},
		// "Microsoft.OperationalInsights": {},
		// "Microsoft.Resources":           {},
		// "Microsoft.Search":              {},
		// "Microsoft.ServiceBus":          {},
		// "Microsoft.Sql":                 {},
		"Microsoft.Storage": {},
	}

	// filter out any providers already registered
	for _, p := range providerList {
		if _, ok := providers[*p.Namespace]; !ok {
			continue
		}

		if strings.ToLower(*p.RegistrationState) == "registered" {
			log.Printf("[DEBUG] Skipping provider registration for namespace %s\n", *p.Namespace)
			delete(providers, *p.Namespace)
		}
	}

	return providers
}

// registerAzureResourceProvidersWithSubscription uses the providers client to register
// all Azure resource providers which the Terraform provider may require (regardless of
// whether they are actually used by the configuration or not). It was confirmed by Microsoft
// that this is the approach their own internal tools also take.
func registerAzureResourceProvidersWithSubscription(ctx context.Context, providerList []resources.Provider, client resources.ProvidersClient) error {
	providers := determineAzureResourceProvidersToRegister(providerList)

	var err error
	var wg sync.WaitGroup
	wg.Add(len(providers))

	for providerName := range providers {
		go func(p string) {
			defer wg.Done()
			log.Printf("[DEBUG] Registering provider with namespace %s\n", p)
			if innerErr := registerProviderWithSubscription(ctx, p, client); err != nil {
				err = innerErr
			}
		}(providerName)
	}

	wg.Wait()

	return err
}

// armMutexKV is the instance of MutexKV for ARM resources
var armMutexKV = mutexkv.NewMutexKV()

// Resource group names can be capitalised, but we store them in lowercase.
// Use a custom diff function to avoid creation of new resources.
func resourceAzureStackResourceGroupNameDiffSuppress(k, old, new string, d *schema.ResourceData) bool {
	return strings.ToLower(old) == strings.ToLower(new)
}

// ignoreCaseDiffSuppressFunc is a DiffSuppressFunc from helper/schema that is
// used to ignore any case-changes in a return value.
func ignoreCaseDiffSuppressFunc(k, old, new string, d *schema.ResourceData) bool {
	return strings.ToLower(old) == strings.ToLower(new)
}

// ignoreCaseStateFunc is a StateFunc from helper/schema that converts the
// supplied value to lower before saving to state for consistency.
func ignoreCaseStateFunc(val interface{}) string {
	return strings.ToLower(val.(string))
}

func userDataStateFunc(v interface{}) string {
	switch s := v.(type) {
	case string:
		s = base64Encode(s)
		hash := sha1.Sum([]byte(s))
		return hex.EncodeToString(hash[:])
	default:
		return ""
	}
}

// base64Encode encodes data if the input isn't already encoded using
// base64.StdEncoding.EncodeToString. If the input is already base64 encoded,
// return the original input unchanged.
func base64Encode(data string) string {
	// Check whether the data is already Base64 encoded; don't double-encode
	if isBase64Encoded(data) {
		return data
	}
	// data has not been encoded encode and return
	return base64.StdEncoding.EncodeToString([]byte(data))
}

func isBase64Encoded(data string) bool {
	_, err := base64.StdEncoding.DecodeString(data)
	return err == nil
}<|MERGE_RESOLUTION|>--- conflicted
+++ resolved
@@ -85,11 +85,8 @@
 			"azurestack_lb_backend_address_pool":   resourceArmLoadBalancerBackendAddressPool(),
 			"azurestack_lb_nat_rule":               resourceArmLoadBalancerNatRule(),
 			"azurestack_lb_probe":                  resourceArmLoadBalancerProbe(),
-<<<<<<< HEAD
+			"azurestack_lb_nat_pool":               resourceArmLoadBalancerNatPool(),
 			"azurestack_lb_rule":                   resourceArmLoadBalancerRule(),
-=======
-			"azurestack_lb_nat_pool":               resourceArmLoadBalancerNatPool(),
->>>>>>> 684d7b89
 			"azurestack_public_ip":                 resourceArmPublicIp(),
 			"azurestack_resource_group":            resourceArmResourceGroup(),
 			"azurestack_storage_account":           resourceArmStorageAccount(),
