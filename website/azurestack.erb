
<% wrap_layout :inner do %>
    <% content_for :sidebar do %>
        <div class="docs-sidebar hidden-print affix-top" role="complementary">
          <ul class="nav docs-sidenav">
            <li<%= sidebar_current("docs-home") %>>
              <a href="/docs/providers/index.html">All Providers</a>
            </li>

            <li<%= sidebar_current("docs-azurestack-index") %>>
              <a href="/docs/providers/azurestack/index.html">Azure Stack Provider</a>
              <ul class="nav nav-visible">
                <li<%= sidebar_current("docs-azurestack-index-authentication-service-principal") %>>
                    <a href="/docs/providers/azurestack/authenticating_via_service_principal.html">Authenticating via a Service Principal (Shared Account)</a>
                </li>
              </ul>
            </li>

            <li<%= sidebar_current("docs-azurestack-datasource") %>>
              <a href="#">Data Sources</a>
              <ul class="nav nav-visible">

                <li<%= sidebar_current("docs-azurestack-datasource-network-interface") %>>
                    <a href="/docs/providers/azurestack/d/network_interface.html">azurestack_network_interface</a>
                </li>

                <li<%= sidebar_current("docs-azurestack-datasource-network-security-group") %>>
                    <a href="/docs/providers/azurestack/d/network_security_group.html">azurestack_network_security_group</a>
                </li>

                <li<%= sidebar_current("docs-azurestack-datasource-resource-group") %>>
                    <a href="/docs/providers/azurestack/d/resource_group.html">azurestack_resource_group</a>
                </li>

                <li<%= sidebar_current("docs-azurestack-datasource-storage-account") %>>
                    <a href="/docs/providers/azurestack/d/storage_account.html">azurestack_storage_account</a>
                </li>


                <li<%= sidebar_current("docs-azurestack-datasource-virtual-network-x") %>>
                    <a href="/docs/providers/azurestack/d/virtual_network.html">azurestack_virtual_network</a>
                </li>

              </ul>
            </li>

            <li<%= sidebar_current("docs-azurestack-resource-resource") %>>
              <a href="#">Base Resources</a>
              <ul class="nav nav-visible">
                <li<%= sidebar_current("docs-azurestack-resource-resource-group") %>>
                  <a href="/docs/providers/azurestack/r/resource_group.html">azurestack_resource_group</a>
                </li>
              </ul>
            </li>

            <li<%= sidebar_current("docs-azurestack-resource-compute") %>>
              <a href="#">Compute Resources</a>
              <ul class="nav nav-visible">

                <li<%= sidebar_current("docs-azurestack-resource-compute-availability-set") %>>
                  <a href="/docs/providers/azurestack/r/availability_set.html">azurestack_availability_set</a>
                </li>

                <li<%= sidebar_current("docs-azurestack-resource-compute-virtual-machine") %>>
                  <a href="/docs/providers/azurestack/r/virtual_machine.html">azurestack_virtual_machine</a>
                </li>

                <li<%= sidebar_current("docs-azurestack-resource-compute-virtualmachine-extension") %>>
                  <a href="/docs/providers/azurestack/r/virtual_machine_extension.html">azurestack_virtual_machine_extension</a>
                </li>

              </ul>
            </li>

            <li<%= sidebar_current("docs-azurestack-resource-dns") %>>
                <a href="#">DNS Resources</a>
                <ul class="nav nav-visible">

                  <li<%= sidebar_current("docs-azurestack-resource-dns-a-record") %>>
                    <a href="/docs/providers/azurestack/r/dns_a_record.html">azurestack_dns_a_record</a>
                  </li>

                  <li<%= sidebar_current("docs-azurestack-resource-dns-zone") %>>
                      <a href="/docs/providers/azurestack/r/dns_zone.html">azurestack_dns_zone</a>
                  </li>

                </ul>
            </li>

            <li<%= sidebar_current("docs-azurestack-resource-network") %>>
              <a href="#">Network Resources</a>
              <ul class="nav nav-visible">

                <li<%= sidebar_current("docs-azurestack-resource-local-network-gateway") %>>
                  <a href="/docs/providers/azurestack/r/local_network_gateway.html">azurestack_local_network_gateway</a>
                </li>

                <li<%= sidebar_current("docs-azurestack-resource-network-interface") %>>
                  <a href="/docs/providers/azurestack/r/network_interface.html">azurestack_network_interface</a>
                </li>

                <li<%= sidebar_current("docs-azurestack-resource-network-security-group") %>>
                  <a href="/docs/providers/azurestack/r/network_security_group.html">azurestack_network_security_group</a>
                </li>

                <li<%= sidebar_current("docs-azurestack-resource-network-security-rule") %>>
                  <a href="/docs/providers/azurestack/r/network_security_rule.html">azurestack_network_security_rule</a>
                </li>

                <li<%= sidebar_current("docs-azurestack-resource-network-public-ip") %>>
                  <a href="/docs/providers/azurestack/r/public_ip.html">azurestack_public_ip</a>
                </li>

                <li<%= sidebar_current("docs-azurestack-resource-network-subnet") %>>
                  <a href="/docs/providers/azurestack/r/subnet.html">azurestack_subnet</a>
                </li>

                <li<%= sidebar_current("docs-azurestack-resource-network-virtual-network") %>>
                  <a href="/docs/providers/azurestack/r/virtual_network.html">azurestack_virtual_network</a>
                </li>
              </ul>
            </li>

            <li<%= sidebar_current("docs-azurestack-resource-storage") %>>
              <a href="#">Storage Resources</a>
              <ul class="nav nav-visible">

                <li<%= sidebar_current("docs-azurestack-resource-storage-account") %>>
                  <a href="/docs/providers/azurestack/r/storage_account.html">azurestack_storage_account</a>
                </li>

                <li<%= sidebar_current("docs-azurestack-resource-storage-container") %>>
                  <a href="/docs/providers/azurestack/r/storage_container.html">azurestack_storage_container</a>
                </li>

                <li<%= sidebar_current("docs-azurestack-resource-storage-blob") %>>
                  <a href="/docs/providers/azurestack/r/storage_blob.html">azurestack_storage_blob</a>
                </li>
              </ul>
            </li>


            <li<%= sidebar_current("docs-azurestack-resource-loadbalancer") %>>
              <a href="#">Load Balancer Resources</a>
              <ul class="nav nav-visible">

                  <li<%= sidebar_current("docs-azurestack-resource-loadbalancer-x") %>>
                    <a href="/docs/providers/azurestack/r/loadbalancer.html">azurestack_lb</a>
                  </li>

                  <li<%= sidebar_current("docs-azurestack-resource-loadbalancer-backend-address-pool") %>>
                    <a href="/docs/providers/azurestack/r/loadbalancer_backend_address_pool.html">azurestack_lb_backend_address_pool</a>
                  </li>
                  
<<<<<<< HEAD
                  <li<%= sidebar_current("docs-azurestack-resource-loadbalancer-nat-rule") %>>
                    <a href="/docs/providers/azurestack/r/loadbalancer_nat_rule.html">azurestack_lb_nat_rule</a>
                  </li>

=======
                  </li><li<%= sidebar_current("docs-azurestack-resource-loadbalancer-probe") %>>
                    <a href="/docs/providers/azurestack/r/loadbalancer_probe.html">azurestack_lb_probe</a>
                  </li>
>>>>>>> 8539a299

              </ul>
            </li>

          </ul>
        </div>
    <% end %>

    <%= yield %>
<% end %><|MERGE_RESOLUTION|>--- conflicted
+++ resolved
@@ -151,17 +151,14 @@
                   <li<%= sidebar_current("docs-azurestack-resource-loadbalancer-backend-address-pool") %>>
                     <a href="/docs/providers/azurestack/r/loadbalancer_backend_address_pool.html">azurestack_lb_backend_address_pool</a>
                   </li>
-                  
-<<<<<<< HEAD
+
                   <li<%= sidebar_current("docs-azurestack-resource-loadbalancer-nat-rule") %>>
                     <a href="/docs/providers/azurestack/r/loadbalancer_nat_rule.html">azurestack_lb_nat_rule</a>
                   </li>
 
-=======
-                  </li><li<%= sidebar_current("docs-azurestack-resource-loadbalancer-probe") %>>
+                  <li<%= sidebar_current("docs-azurestack-resource-loadbalancer-probe") %>>
                     <a href="/docs/providers/azurestack/r/loadbalancer_probe.html">azurestack_lb_probe</a>
                   </li>
->>>>>>> 8539a299
 
               </ul>
             </li>
