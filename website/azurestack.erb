--- conflicted
+++ resolved
@@ -148,14 +148,14 @@
                     <a href="/docs/providers/azurestack/r/loadbalancer.html">azurestack_lb</a>
                   </li>
 
-<<<<<<< HEAD
+                  <li<%= sidebar_current("docs-azurestack-resource-loadbalancer-backend-address-pool") %>>
+                    <a href="/docs/providers/azurestack/r/loadbalancer_backend_address_pool.html">azurestack_lb_backend_address_pool</a>
+                  </li>
+                  
                   <li<%= sidebar_current("docs-azurestack-resource-loadbalancer-nat-rule") %>>
                     <a href="/docs/providers/azurestack/r/loadbalancer_nat_rule.html">azurestack_lb_nat_rule</a>
-=======
-                  <li<%= sidebar_current("docs-azurestack-resource-loadbalancer-backend-address-pool") %>>
-                    <a href="/docs/providers/azurestack/r/loadbalancer_backend_address_pool.html">azurestack_lb_backend_address_pool</a>
->>>>>>> 28007e03
                   </li>
+
 
               </ul>
             </li>
