package azurestack

import (
	"context"
	"crypto/sha1"
	"encoding/base64"
	"encoding/hex"
	"fmt"
	"log"
	"strings"
	"sync"

	"github.com/Azure/azure-sdk-for-go/profiles/2017-03-09/resources/mgmt/resources"
	"github.com/hashicorp/terraform/helper/mutexkv"
	"github.com/hashicorp/terraform/helper/schema"
	"github.com/hashicorp/terraform/terraform"
	"github.com/terraform-providers/terraform-provider-azurestack/azurestack/helpers/authentication"
)

// Provider returns a terraform.ResourceProvider.
func Provider() terraform.ResourceProvider {
	var p *schema.Provider
	p = &schema.Provider{
		Schema: map[string]*schema.Schema{
			"arm_endpoint": {
				Type:        schema.TypeString,
				Optional:    true,
				DefaultFunc: schema.EnvDefaultFunc("ARM_ENDPOINT", ""),
			},
			"subscription_id": {
				Type:        schema.TypeString,
				Optional:    true,
				DefaultFunc: schema.EnvDefaultFunc("ARM_SUBSCRIPTION_ID", ""),
			},

			"client_id": {
				Type:        schema.TypeString,
				Optional:    true,
				DefaultFunc: schema.EnvDefaultFunc("ARM_CLIENT_ID", ""),
			},

			"client_secret": {
				Type:        schema.TypeString,
				Optional:    true,
				DefaultFunc: schema.EnvDefaultFunc("ARM_CLIENT_SECRET", ""),
			},

			"tenant_id": {
				Type:        schema.TypeString,
				Optional:    true,
				DefaultFunc: schema.EnvDefaultFunc("ARM_TENANT_ID", ""),
			},

			"skip_credentials_validation": {
				Type:        schema.TypeBool,
				Optional:    true,
				DefaultFunc: schema.EnvDefaultFunc("ARM_SKIP_CREDENTIALS_VALIDATION", false),
			},

			"skip_provider_registration": {
				Type:        schema.TypeBool,
				Optional:    true,
				DefaultFunc: schema.EnvDefaultFunc("ARM_SKIP_PROVIDER_REGISTRATION", false),
			},
		},

		DataSourcesMap: map[string]*schema.Resource{
<<<<<<< HEAD
			"azurestack_client_config":           dataSourceArmClientConfig(),
			"azurestack_network_interface":       dataSourceArmNetworkInterface(),
			"azurestack_network_security_group":  dataSourceArmNetworkSecurityGroup(),
			"azurestack_resource_group":          dataSourceArmResourceGroup(),
			"azurestack_storage_account":         dataSourceArmStorageAccount(),
			"azurestack_virtual_network":         dataSourceArmVirtualNetwork(),
			"azurestack_virtual_network_gateway": dataSourceArmVirtualNetworkGateway(),
=======
			"azurestack_client_config":          dataSourceArmClientConfig(),
			"azurestack_network_interface":      dataSourceArmNetworkInterface(),
			"azurestack_network_security_group": dataSourceArmNetworkSecurityGroup(),
			"azurestack_resource_group":         dataSourceArmResourceGroup(),
			"azurestack_storage_account":        dataSourceArmStorageAccount(),
			"azurestack_virtual_network":        dataSourceArmVirtualNetwork(),
			"azurestack_route_table":            dataSourceArmRouteTable(),
>>>>>>> 9a1902b1
		},

		ResourcesMap: map[string]*schema.Resource{
			"azurestack_availability_set":          resourceArmAvailabilitySet(),
			"azurestack_dns_zone":                  resourceArmDnsZone(),
			"azurestack_dns_a_record":              resourceArmDnsARecord(),
			"azurestack_network_interface":         resourceArmNetworkInterface(),
			"azurestack_network_security_group":    resourceArmNetworkSecurityGroup(),
			"azurestack_network_security_rule":     resourceArmNetworkSecurityRule(),
			"azurestack_local_network_gateway":     resourceArmLocalNetworkGateway(),
			"azurestack_lb":                        resourceArmLoadBalancer(),
			"azurestack_lb_backend_address_pool":   resourceArmLoadBalancerBackendAddressPool(),
			"azurestack_lb_nat_rule":               resourceArmLoadBalancerNatRule(),
			"azurestack_lb_probe":                  resourceArmLoadBalancerProbe(),
			"azurestack_lb_nat_pool":               resourceArmLoadBalancerNatPool(),
			"azurestack_lb_rule":                   resourceArmLoadBalancerRule(),
			"azurestack_public_ip":                 resourceArmPublicIp(),
			"azurestack_resource_group":            resourceArmResourceGroup(),
			"azurestack_route":                     resourceArmRoute(),
			"azurestack_route_table":               resourceArmRouteTable(),
			"azurestack_storage_account":           resourceArmStorageAccount(),
			"azurestack_storage_blob":              resourceArmStorageBlob(),
			"azurestack_storage_container":         resourceArmStorageContainer(),
			"azurestack_subnet":                    resourceArmSubnet(),
			"azurestack_virtual_network":           resourceArmVirtualNetwork(),
			"azurestack_virtual_network_gateway":   resourceArmVirtualNetworkGateway(),
			"azurestack_virtual_machine":           resourceArmVirtualMachine(),
			"azurestack_virtual_machine_extension": resourceArmVirtualMachineExtensions(),
		},
	}

	p.ConfigureFunc = providerConfigure(p)

	return p
}

func providerConfigure(p *schema.Provider) schema.ConfigureFunc {
	return func(d *schema.ResourceData) (interface{}, error) {
		config := &authentication.Config{
			SubscriptionID:            d.Get("subscription_id").(string),
			ClientID:                  d.Get("client_id").(string),
			ClientSecret:              d.Get("client_secret").(string),
			TenantID:                  d.Get("tenant_id").(string),
			Environment:               "AZURESTACKCLOUD",
			SkipCredentialsValidation: d.Get("skip_credentials_validation").(bool),
			SkipProviderRegistration:  d.Get("skip_provider_registration").(bool),
			ARMEndpoint:               d.Get("arm_endpoint").(string),
		}

		if config.ARMEndpoint == "" {
			return nil, fmt.Errorf("The Azure Resource Manager endpoint must be specified either" +
				" via `arm_endpoint` in the Provider Block or the `ARM_ENDPOINT` Environment Variable.")
		}

		log.Printf("[DEBUG] Using Service Principal for Authentication")
		if err := config.ValidateServicePrincipal(); err != nil {
			return nil, err
		}

		client, err := getArmClient(config)
		if err != nil {
			return nil, err
		}

		client.StopContext = p.StopContext()

		// replaces the context between tests
		p.MetaReset = func() error {
			client.StopContext = p.StopContext()
			return nil
		}

		if !config.SkipCredentialsValidation {
			// List all the available providers and their registration state to avoid unnecessary
			// requests. This also lets us check if the provider credentials are correct.
			ctx := client.StopContext
			providerList, err := client.providersClient.List(ctx, nil, "")
			if err != nil {
				return nil, fmt.Errorf("Unable to list provider registration status, it is possible that this is due to invalid "+
					"credentials or the service principal does not have permission to use the Resource Manager API, Azure "+
					"error: %s", err)
			}

			if !config.SkipProviderRegistration {
				err = registerAzureResourceProvidersWithSubscription(ctx, providerList.Values(), client.providersClient)
				if err != nil {
					return nil, err
				}
			}
		}

		return client, nil
	}
}

func registerProviderWithSubscription(ctx context.Context, providerName string, client resources.ProvidersClient) error {
	_, err := client.Register(ctx, providerName)
	if err != nil {
		return fmt.Errorf("Cannot register provider %s with Azure Resource Manager: %s.", providerName, err)
	}

	return nil
}

func determineAzureResourceProvidersToRegister(providerList []resources.Provider) map[string]struct{} {
	providers := map[string]struct{}{
		"Microsoft.Authorization": {},
		// "Microsoft.Automation":          {},
		// "Microsoft.Cache": {},
		// "Microsoft.Cdn":                 {},
		"Microsoft.Compute": {},
		// "Microsoft.ContainerInstance": {},
		// "Microsoft.ContainerRegistry":   {},
		// "Microsoft.ContainerService":    {},
		// "Microsoft.DBforMySQL":          {},
		// "Microsoft.DBforPostgreSQL":     {},
		// "Microsoft.DocumentDB":          {},
		// "Microsoft.EventGrid":           {},
		// "Microsoft.EventHub":            {},
		"Microsoft.KeyVault": {},
		// "microsoft.insights":            {},
		"Microsoft.Network": {},
		// "Microsoft.OperationalInsights": {},
		// "Microsoft.Resources":           {},
		// "Microsoft.Search":              {},
		// "Microsoft.ServiceBus":          {},
		// "Microsoft.Sql":                 {},
		"Microsoft.Storage": {},
	}

	// filter out any providers already registered
	for _, p := range providerList {
		if _, ok := providers[*p.Namespace]; !ok {
			continue
		}

		if strings.ToLower(*p.RegistrationState) == "registered" {
			log.Printf("[DEBUG] Skipping provider registration for namespace %s\n", *p.Namespace)
			delete(providers, *p.Namespace)
		}
	}

	return providers
}

// registerAzureResourceProvidersWithSubscription uses the providers client to register
// all Azure resource providers which the Terraform provider may require (regardless of
// whether they are actually used by the configuration or not). It was confirmed by Microsoft
// that this is the approach their own internal tools also take.
func registerAzureResourceProvidersWithSubscription(ctx context.Context, providerList []resources.Provider, client resources.ProvidersClient) error {
	providers := determineAzureResourceProvidersToRegister(providerList)

	var err error
	var wg sync.WaitGroup
	wg.Add(len(providers))

	for providerName := range providers {
		go func(p string) {
			defer wg.Done()
			log.Printf("[DEBUG] Registering provider with namespace %s\n", p)
			if innerErr := registerProviderWithSubscription(ctx, p, client); err != nil {
				err = innerErr
			}
		}(providerName)
	}

	wg.Wait()

	return err
}

// armMutexKV is the instance of MutexKV for ARM resources
var armMutexKV = mutexkv.NewMutexKV()

// Resource group names can be capitalised, but we store them in lowercase.
// Use a custom diff function to avoid creation of new resources.
func resourceAzureStackResourceGroupNameDiffSuppress(k, old, new string, d *schema.ResourceData) bool {
	return strings.ToLower(old) == strings.ToLower(new)
}

// ignoreCaseDiffSuppressFunc is a DiffSuppressFunc from helper/schema that is
// used to ignore any case-changes in a return value.
func ignoreCaseDiffSuppressFunc(k, old, new string, d *schema.ResourceData) bool {
	return strings.ToLower(old) == strings.ToLower(new)
}

// ignoreCaseStateFunc is a StateFunc from helper/schema that converts the
// supplied value to lower before saving to state for consistency.
func ignoreCaseStateFunc(val interface{}) string {
	return strings.ToLower(val.(string))
}

func userDataStateFunc(v interface{}) string {
	switch s := v.(type) {
	case string:
		s = base64Encode(s)
		hash := sha1.Sum([]byte(s))
		return hex.EncodeToString(hash[:])
	default:
		return ""
	}
}

// base64Encode encodes data if the input isn't already encoded using
// base64.StdEncoding.EncodeToString. If the input is already base64 encoded,
// return the original input unchanged.
func base64Encode(data string) string {
	// Check whether the data is already Base64 encoded; don't double-encode
	if isBase64Encoded(data) {
		return data
	}
	// data has not been encoded encode and return
	return base64.StdEncoding.EncodeToString([]byte(data))
}

func isBase64Encoded(data string) bool {
	_, err := base64.StdEncoding.DecodeString(data)
	return err == nil
}<|MERGE_RESOLUTION|>--- conflicted
+++ resolved
@@ -65,23 +65,14 @@
 		},
 
 		DataSourcesMap: map[string]*schema.Resource{
-<<<<<<< HEAD
 			"azurestack_client_config":           dataSourceArmClientConfig(),
 			"azurestack_network_interface":       dataSourceArmNetworkInterface(),
 			"azurestack_network_security_group":  dataSourceArmNetworkSecurityGroup(),
 			"azurestack_resource_group":          dataSourceArmResourceGroup(),
 			"azurestack_storage_account":         dataSourceArmStorageAccount(),
 			"azurestack_virtual_network":         dataSourceArmVirtualNetwork(),
+			"azurestack_route_table":             dataSourceArmRouteTable(),
 			"azurestack_virtual_network_gateway": dataSourceArmVirtualNetworkGateway(),
-=======
-			"azurestack_client_config":          dataSourceArmClientConfig(),
-			"azurestack_network_interface":      dataSourceArmNetworkInterface(),
-			"azurestack_network_security_group": dataSourceArmNetworkSecurityGroup(),
-			"azurestack_resource_group":         dataSourceArmResourceGroup(),
-			"azurestack_storage_account":        dataSourceArmStorageAccount(),
-			"azurestack_virtual_network":        dataSourceArmVirtualNetwork(),
-			"azurestack_route_table":            dataSourceArmRouteTable(),
->>>>>>> 9a1902b1
 		},
 
 		ResourcesMap: map[string]*schema.Resource{
