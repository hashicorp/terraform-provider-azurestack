--- conflicted
+++ resolved
@@ -53,11 +53,7 @@
 		return
 	}
 
-<<<<<<< HEAD
-	if v < 0 || 65535 < v {
-=======
 	if v < 1 || 65535 < v {
->>>>>>> 13206bb7
 		errors = append(errors, fmt.Errorf("%q is not a valid port number: %q", k, i))
 	}
 
