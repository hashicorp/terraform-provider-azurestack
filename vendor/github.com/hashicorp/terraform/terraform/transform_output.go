--- conflicted
+++ resolved
@@ -3,11 +3,7 @@
 import (
 	"log"
 
-<<<<<<< HEAD
-	"github.com/hashicorp/terraform/configs"
-=======
 	"github.com/hashicorp/terraform/config/module"
->>>>>>> b0179939
 	"github.com/hashicorp/terraform/dag"
 )
 
@@ -48,13 +44,8 @@
 	// are implemented for modules.
 	path := c.Path.UnkeyedInstanceShim()
 
-<<<<<<< HEAD
-	for _, o := range c.Module.Outputs {
-		addr := path.OutputValue(o.Name)
-=======
 	// Add all outputs here
 	for _, o := range os {
->>>>>>> b0179939
 		node := &NodeApplyableOutput{
 			Addr:   addr,
 			Config: o,
@@ -80,13 +71,8 @@
 
 		// create the destroy node for this output
 		node := &NodeDestroyableOutput{
-<<<<<<< HEAD
-			Addr:   output.Addr,
-			Config: output.Config,
-=======
 			PathValue: output.PathValue,
 			Config:    output.Config,
->>>>>>> b0179939
 		}
 
 		log.Printf("[TRACE] creating %s", node.Name())
