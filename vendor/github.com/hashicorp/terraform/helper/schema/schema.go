// schema is a high-level framework for easily writing new providers
// for Terraform. Usage of schema is recommended over attempting to write
// to the low-level plugin interfaces manually.
//
// schema breaks down provider creation into simple CRUD operations for
// resources. The logic of diffing, destroying before creating, updating
// or creating, etc. is all handled by the framework. The plugin author
// only needs to implement a configuration schema and the CRUD operations and
// everything else is meant to just work.
//
// A good starting point is to view the Provider structure.
package schema

import (
	"context"
	"fmt"
	"os"
	"reflect"
	"regexp"
	"sort"
	"strconv"
	"strings"
	"sync"

	"github.com/hashicorp/terraform/config"
	"github.com/hashicorp/terraform/terraform"
	"github.com/mitchellh/copystructure"
	"github.com/mitchellh/mapstructure"
)

// Name of ENV variable which (if not empty) prefers panic over error
const PanicOnErr = "TF_SCHEMA_PANIC_ON_ERROR"

// type used for schema package context keys
type contextKey string

var (
	protoVersionMu sync.Mutex
	protoVersion5  = false
)

func isProto5() bool {
	protoVersionMu.Lock()
	defer protoVersionMu.Unlock()
	return protoVersion5

}

// SetProto5 enables a feature flag for any internal changes required required
// to work with the new plugin protocol.  This should not be called by
// provider.
func SetProto5() {
	protoVersionMu.Lock()
	defer protoVersionMu.Unlock()
	protoVersion5 = true
}

// Schema is used to describe the structure of a value.
//
// Read the documentation of the struct elements for important details.
type Schema struct {
	// Type is the type of the value and must be one of the ValueType values.
	//
	// This type not only determines what type is expected/valid in configuring
	// this value, but also what type is returned when ResourceData.Get is
	// called. The types returned by Get are:
	//
	//   TypeBool - bool
	//   TypeInt - int
	//   TypeFloat - float64
	//   TypeString - string
	//   TypeList - []interface{}
	//   TypeMap - map[string]interface{}
	//   TypeSet - *schema.Set
	//
	Type ValueType

	// ConfigMode allows for overriding the default behaviors for mapping
	// schema entries onto configuration constructs.
	//
	// By default, the Elem field is used to choose whether a particular
	// schema is represented in configuration as an attribute or as a nested
	// block; if Elem is a *schema.Resource then it's a block and it's an
	// attribute otherwise.
	//
	// If Elem is *schema.Resource then setting ConfigMode to
	// SchemaConfigModeAttr will force it to be represented in configuration
	// as an attribute, which means that the Computed flag can be used to
	// provide default elements when the argument isn't set at all, while still
	// allowing the user to force zero elements by explicitly assigning an
	// empty list.
	//
	// When Computed is set without Optional, the attribute is not settable
	// in configuration at all and so SchemaConfigModeAttr is the automatic
	// behavior, and SchemaConfigModeBlock is not permitted.
	ConfigMode SchemaConfigMode

	// If one of these is set, then this item can come from the configuration.
	// Both cannot be set. If Optional is set, the value is optional. If
	// Required is set, the value is required.
	//
	// One of these must be set if the value is not computed. That is:
	// value either comes from the config, is computed, or is both.
	Optional bool
	Required bool

	// If this is non-nil, the provided function will be used during diff
	// of this field. If this is nil, a default diff for the type of the
	// schema will be used.
	//
	// This allows comparison based on something other than primitive, list
	// or map equality - for example SSH public keys may be considered
	// equivalent regardless of trailing whitespace.
	DiffSuppressFunc SchemaDiffSuppressFunc

	// If this is non-nil, then this will be a default value that is used
	// when this item is not set in the configuration.
	//
	// DefaultFunc can be specified to compute a dynamic default.
	// Only one of Default or DefaultFunc can be set. If DefaultFunc is
	// used then its return value should be stable to avoid generating
	// confusing/perpetual diffs.
	//
	// Changing either Default or the return value of DefaultFunc can be
	// a breaking change, especially if the attribute in question has
	// ForceNew set. If a default needs to change to align with changing
	// assumptions in an upstream API then it may be necessary to also use
	// the MigrateState function on the resource to change the state to match,
	// or have the Read function adjust the state value to align with the
	// new default.
	//
	// If Required is true above, then Default cannot be set. DefaultFunc
	// can be set with Required. If the DefaultFunc returns nil, then there
	// will be no default and the user will be asked to fill it in.
	//
	// If either of these is set, then the user won't be asked for input
	// for this key if the default is not nil.
	Default     interface{}
	DefaultFunc SchemaDefaultFunc

	// Description is used as the description for docs or asking for user
	// input. It should be relatively short (a few sentences max) and should
	// be formatted to fit a CLI.
	Description string

	// InputDefault is the default value to use for when inputs are requested.
	// This differs from Default in that if Default is set, no input is
	// asked for. If Input is asked, this will be the default value offered.
	InputDefault string

	// The fields below relate to diffs.
	//
	// If Computed is true, then the result of this value is computed
	// (unless specified by config) on creation.
	//
	// If ForceNew is true, then a change in this resource necessitates
	// the creation of a new resource.
	//
	// StateFunc is a function called to change the value of this before
	// storing it in the state (and likewise before comparing for diffs).
	// The use for this is for example with large strings, you may want
	// to simply store the hash of it.
	Computed  bool
	ForceNew  bool
	StateFunc SchemaStateFunc

	// The following fields are only set for a TypeList, TypeSet, or TypeMap.
	//
	// Elem represents the element type. For a TypeMap, it must be a *Schema
	// with a Type of TypeString, otherwise it may be either a *Schema or a
	// *Resource. If it is *Schema, the element type is just a simple value.
	// If it is *Resource, the element type is a complex structure,
	// potentially with its own lifecycle.
	Elem interface{}

	// The following fields are only set for a TypeList or TypeSet.
	//
	// MaxItems defines a maximum amount of items that can exist within a
	// TypeSet or TypeList. Specific use cases would be if a TypeSet is being
	// used to wrap a complex structure, however more than one instance would
	// cause instability.
	//
	// MinItems defines a minimum amount of items that can exist within a
	// TypeSet or TypeList. Specific use cases would be if a TypeSet is being
	// used to wrap a complex structure, however less than one instance would
	// cause instability.
	//
	// If the field Optional is set to true then MinItems is ignored and thus
	// effectively zero.
	//
	// If MaxItems is 1, you may optionally also set AsSingle in order to have
	// Terraform v0.12 or later treat a TypeList or TypeSet as if it were a
	// single value. It will remain a list or set in Terraform v0.10 and v0.11.
	// Enabling this for an existing attribute after you've made at least one
	// v0.12-compatible provider release is a breaking change. AsSingle is
	// likely to misbehave when used with deeply-nested set structures due to
	// the imprecision of set diffs, so be sure to test it thoroughly,
	// including updates that change the set members at all levels. AsSingle
	// exists primarily to be used in conjunction with ConfigMode when forcing
	// a nested resource to be treated as an attribute, so it can be considered
	// an attribute of object type rather than of list/set of object.
	MaxItems int
	MinItems int
	AsSingle bool

	// PromoteSingle originally allowed for a single element to be assigned
	// where a primitive list was expected, but this no longer works from
	// Terraform v0.12 onwards (Terraform Core will require a list to be set
	// regardless of what this is set to) and so only applies to Terraform v0.11
	// and earlier, and so should be used only to retain this functionality
	// for those still using v0.11 with a provider that formerly used this.
	PromoteSingle bool

	// The following fields are only valid for a TypeSet type.
	//
	// Set defines a function to determine the unique ID of an item so that
	// a proper set can be built.
	Set SchemaSetFunc

	// ComputedWhen is a set of queries on the configuration. Whenever any
	// of these things is changed, it will require a recompute (this requires
	// that Computed is set to true).
	//
	// NOTE: This currently does not work.
	ComputedWhen []string

	// ConflictsWith is a set of schema keys that conflict with this schema.
	// This will only check that they're set in the _config_. This will not
	// raise an error for a malfunctioning resource that sets a conflicting
	// key.
	ConflictsWith []string

	// When Deprecated is set, this attribute is deprecated.
	//
	// A deprecated field still works, but will probably stop working in near
	// future. This string is the message shown to the user with instructions on
	// how to address the deprecation.
	Deprecated string

	// When Removed is set, this attribute has been removed from the schema
	//
	// Removed attributes can be left in the Schema to generate informative error
	// messages for the user when they show up in resource configurations.
	// This string is the message shown to the user with instructions on
	// what do to about the removed attribute.
	Removed string

	// ValidateFunc allows individual fields to define arbitrary validation
	// logic. It is yielded the provided config value as an interface{} that is
	// guaranteed to be of the proper Schema type, and it can yield warnings or
	// errors based on inspection of that value.
	//
	// ValidateFunc currently only works for primitive types.
	ValidateFunc SchemaValidateFunc

	// Sensitive ensures that the attribute's value does not get displayed in
	// logs or regular output. It should be used for passwords or other
	// secret fields. Future versions of Terraform may encrypt these
	// values.
	Sensitive bool
}

<<<<<<< HEAD
// SchemaConfigMode is used to influence how a schema item is mapped into a
// corresponding configuration construct, using the ConfigMode field of
// Schema.
type SchemaConfigMode int

const (
	SchemaConfigModeAuto SchemaConfigMode = iota
	SchemaConfigModeAttr
	SchemaConfigModeBlock
)

=======
>>>>>>> b0179939
// SchemaDiffSuppressFunc is a function which can be used to determine
// whether a detected diff on a schema element is "valid" or not, and
// suppress it from the plan if necessary.
//
// Return true if the diff should be suppressed, false to retain it.
type SchemaDiffSuppressFunc func(k, old, new string, d *ResourceData) bool

// SchemaDefaultFunc is a function called to return a default value for
// a field.
type SchemaDefaultFunc func() (interface{}, error)

// EnvDefaultFunc is a helper function that returns the value of the
// given environment variable, if one exists, or the default value
// otherwise.
func EnvDefaultFunc(k string, dv interface{}) SchemaDefaultFunc {
	return func() (interface{}, error) {
		if v := os.Getenv(k); v != "" {
			return v, nil
		}

		return dv, nil
	}
}

// MultiEnvDefaultFunc is a helper function that returns the value of the first
// environment variable in the given list that returns a non-empty value. If
// none of the environment variables return a value, the default value is
// returned.
func MultiEnvDefaultFunc(ks []string, dv interface{}) SchemaDefaultFunc {
	return func() (interface{}, error) {
		for _, k := range ks {
			if v := os.Getenv(k); v != "" {
				return v, nil
			}
		}
		return dv, nil
	}
}

// SchemaSetFunc is a function that must return a unique ID for the given
// element. This unique ID is used to store the element in a hash.
type SchemaSetFunc func(interface{}) int

// SchemaStateFunc is a function used to convert some type to a string
// to be stored in the state.
type SchemaStateFunc func(interface{}) string

// SchemaValidateFunc is a function used to validate a single field in the
// schema.
type SchemaValidateFunc func(interface{}, string) ([]string, []error)

func (s *Schema) GoString() string {
	return fmt.Sprintf("*%#v", *s)
}

// Returns a default value for this schema by either reading Default or
// evaluating DefaultFunc. If neither of these are defined, returns nil.
func (s *Schema) DefaultValue() (interface{}, error) {
	if s.Default != nil {
		return s.Default, nil
	}

	if s.DefaultFunc != nil {
		defaultValue, err := s.DefaultFunc()
		if err != nil {
			return nil, fmt.Errorf("error loading default: %s", err)
		}
		return defaultValue, nil
	}

	return nil, nil
}

// Returns a zero value for the schema.
func (s *Schema) ZeroValue() interface{} {
	// If it's a set then we'll do a bit of extra work to provide the
	// right hashing function in our empty value.
	if s.Type == TypeSet {
		setFunc := s.Set
		if setFunc == nil {
			// Default set function uses the schema to hash the whole value
			elem := s.Elem
			switch t := elem.(type) {
			case *Schema:
				setFunc = HashSchema(t)
			case *Resource:
				setFunc = HashResource(t)
			default:
				panic("invalid set element type")
			}
		}
		return &Set{F: setFunc}
	} else {
		return s.Type.Zero()
	}
}

func (s *Schema) finalizeDiff(d *terraform.ResourceAttrDiff, customized bool) *terraform.ResourceAttrDiff {
	if d == nil {
		return d
	}

	if s.Type == TypeBool {
		normalizeBoolString := func(s string) string {
			switch s {
			case "0":
				return "false"
			case "1":
				return "true"
			}
			return s
		}
		d.Old = normalizeBoolString(d.Old)
		d.New = normalizeBoolString(d.New)
	}

	if s.Computed && !d.NewRemoved && d.New == "" {
		// Computed attribute without a new value set
		d.NewComputed = true
	}

	if s.ForceNew {
		// ForceNew, mark that this field is requiring new under the
		// following conditions, explained below:
		//
		//   * Old != New - There is a change in value. This field
		//       is therefore causing a new resource.
		//
		//   * NewComputed - This field is being computed, hence a
		//       potential change in value, mark as causing a new resource.
		d.RequiresNew = d.Old != d.New || d.NewComputed
	}

	if d.NewRemoved {
		return d
	}

	if s.Computed {
		// FIXME: This is where the customized bool from getChange finally
		//        comes into play.  It allows the previously incorrect behavior
		//        of an empty string being used as "unset" when the value is
		//        computed. This should be removed once we can properly
		//        represent an unset/nil value from the configuration.
		if !customized {
			if d.Old != "" && d.New == "" {
				// This is a computed value with an old value set already,
				// just let it go.
				return nil
			}
		}

		if d.New == "" && !d.NewComputed {
			// Computed attribute without a new value set
			d.NewComputed = true
		}
	}

	if s.Sensitive {
		// Set the Sensitive flag so output is hidden in the UI
		d.Sensitive = true
	}

	return d
}

// InternalMap is used to aid in the transition to the new schema types and
// protocol. The name is not meant to convey any usefulness, as this is not to
// be used directly by any providers.
type InternalMap = schemaMap

// schemaMap is a wrapper that adds nice functions on top of schemas.
type schemaMap map[string]*Schema

func (m schemaMap) panicOnError() bool {
	if os.Getenv(PanicOnErr) != "" {
		return true
	}
	return false
}

// Data returns a ResourceData for the given schema, state, and diff.
//
// The diff is optional.
func (m schemaMap) Data(
	s *terraform.InstanceState,
	d *terraform.InstanceDiff) (*ResourceData, error) {
	return &ResourceData{
		schema:       m,
		state:        s,
		diff:         d,
		panicOnError: m.panicOnError(),
	}, nil
}

// DeepCopy returns a copy of this schemaMap. The copy can be safely modified
// without affecting the original.
func (m *schemaMap) DeepCopy() schemaMap {
	copy, err := copystructure.Config{Lock: true}.Copy(m)
	if err != nil {
		panic(err)
	}
	return *copy.(*schemaMap)
}

// Diff returns the diff for a resource given the schema map,
// state, and configuration.
func (m schemaMap) Diff(
	s *terraform.InstanceState,
	c *terraform.ResourceConfig,
	customizeDiff CustomizeDiffFunc,
	meta interface{},
	handleRequiresNew bool) (*terraform.InstanceDiff, error) {
	result := new(terraform.InstanceDiff)
	result.Attributes = make(map[string]*terraform.ResourceAttrDiff)

	// Make sure to mark if the resource is tainted
	if s != nil {
		result.DestroyTainted = s.Tainted
	}

	d := &ResourceData{
		schema:       m,
		state:        s,
		config:       c,
		panicOnError: m.panicOnError(),
	}

	for k, schema := range m {
		err := m.diff(k, schema, result, d, false)
		if err != nil {
			return nil, err
		}
	}

	// Remove any nil diffs just to keep things clean
	for k, v := range result.Attributes {
		if v == nil {
			delete(result.Attributes, k)
		}
	}

	// If this is a non-destroy diff, call any custom diff logic that has been
	// defined.
	if !result.DestroyTainted && customizeDiff != nil {
		mc := m.DeepCopy()
		rd := newResourceDiff(mc, c, s, result)
		if err := customizeDiff(rd, meta); err != nil {
			return nil, err
		}
		for _, k := range rd.UpdatedKeys() {
			err := m.diff(k, mc[k], result, rd, false)
			if err != nil {
				return nil, err
			}
		}
	}

	if handleRequiresNew {
		// If the diff requires a new resource, then we recompute the diff
		// so we have the complete new resource diff, and preserve the
		// RequiresNew fields where necessary so the user knows exactly what
		// caused that.
		if result.RequiresNew() {
			// Create the new diff
			result2 := new(terraform.InstanceDiff)
			result2.Attributes = make(map[string]*terraform.ResourceAttrDiff)

			// Preserve the DestroyTainted flag
			result2.DestroyTainted = result.DestroyTainted

			// Reset the data to not contain state. We have to call init()
			// again in order to reset the FieldReaders.
			d.state = nil
			d.init()

			// Perform the diff again
			for k, schema := range m {
				err := m.diff(k, schema, result2, d, false)
				if err != nil {
					return nil, err
				}
			}

			// Re-run customization
			if !result2.DestroyTainted && customizeDiff != nil {
				mc := m.DeepCopy()
				rd := newResourceDiff(mc, c, d.state, result2)
				if err := customizeDiff(rd, meta); err != nil {
					return nil, err
				}
				for _, k := range rd.UpdatedKeys() {
					err := m.diff(k, mc[k], result2, rd, false)
					if err != nil {
						return nil, err
					}
				}
			}

			// Force all the fields to not force a new since we know what we
			// want to force new.
			for k, attr := range result2.Attributes {
				if attr == nil {
					continue
				}

				if attr.RequiresNew {
					attr.RequiresNew = false
				}

				if s != nil {
					attr.Old = s.Attributes[k]
				}
			}

			// Now copy in all the requires new diffs...
			for k, attr := range result.Attributes {
				if attr == nil {
					continue
				}

				newAttr, ok := result2.Attributes[k]
				if !ok {
					newAttr = attr
				}

				if attr.RequiresNew {
					newAttr.RequiresNew = true
				}

				result2.Attributes[k] = newAttr
			}

<<<<<<< HEAD
			// And set the diff!
			result = result2
		}

	}

=======
>>>>>>> b0179939
	// Go through and detect all of the ComputedWhens now that we've
	// finished the diff.
	// TODO

	if result.Empty() {
		// If we don't have any diff elements, just return nil
		return nil, nil
	}

	return result, nil
}

// Input implements the terraform.ResourceProvider method by asking
// for input for required configuration keys that don't have a value.
func (m schemaMap) Input(
	input terraform.UIInput,
	c *terraform.ResourceConfig) (*terraform.ResourceConfig, error) {
	keys := make([]string, 0, len(m))
	for k, _ := range m {
		keys = append(keys, k)
	}
	sort.Strings(keys)

	for _, k := range keys {
		v := m[k]

		// Skip things that don't require config, if that is even valid
		// for a provider schema.
		// Required XOR Optional must always be true to validate, so we only
		// need to check one.
		if v.Optional {
			continue
		}

		// Deprecated fields should never prompt
		if v.Deprecated != "" {
			continue
		}

		// Skip things that have a value of some sort already
		if _, ok := c.Raw[k]; ok {
			continue
		}

		// Skip if it has a default value
		defaultValue, err := v.DefaultValue()
		if err != nil {
			return nil, fmt.Errorf("%s: error loading default: %s", k, err)
		}
		if defaultValue != nil {
			continue
		}

		var value interface{}
		switch v.Type {
		case TypeBool, TypeInt, TypeFloat, TypeSet, TypeList:
			continue
		case TypeString:
			value, err = m.inputString(input, k, v)
		default:
			panic(fmt.Sprintf("Unknown type for input: %#v", v.Type))
		}

		if err != nil {
			return nil, fmt.Errorf(
				"%s: %s", k, err)
		}

		c.Config[k] = value
	}

	return c, nil
}

// Validate validates the configuration against this schema mapping.
func (m schemaMap) Validate(c *terraform.ResourceConfig) ([]string, []error) {
	return m.validateObject("", m, c)
}

// InternalValidate validates the format of this schema. This should be called
// from a unit test (and not in user-path code) to verify that a schema
// is properly built.
func (m schemaMap) InternalValidate(topSchemaMap schemaMap) error {
	return m.internalValidate(topSchemaMap, false)
}

func (m schemaMap) internalValidate(topSchemaMap schemaMap, attrsOnly bool) error {
	if topSchemaMap == nil {
		topSchemaMap = m
	}
	for k, v := range m {
		if v.Type == TypeInvalid {
			return fmt.Errorf("%s: Type must be specified", k)
		}

		if v.Optional && v.Required {
			return fmt.Errorf("%s: Optional or Required must be set, not both", k)
		}

		if v.Required && v.Computed {
			return fmt.Errorf("%s: Cannot be both Required and Computed", k)
		}

		if !v.Required && !v.Optional && !v.Computed {
			return fmt.Errorf("%s: One of optional, required, or computed must be set", k)
		}

		computedOnly := v.Computed && !v.Optional

		switch v.ConfigMode {
		case SchemaConfigModeBlock:
			if _, ok := v.Elem.(*Resource); !ok {
				return fmt.Errorf("%s: ConfigMode of block is allowed only when Elem is *schema.Resource", k)
			}
			if attrsOnly {
				return fmt.Errorf("%s: ConfigMode of block cannot be used in child of schema with ConfigMode of attribute", k)
			}
			if computedOnly {
				return fmt.Errorf("%s: ConfigMode of block cannot be used for computed schema", k)
			}
		case SchemaConfigModeAttr:
			// anything goes
		case SchemaConfigModeAuto:
			// Since "Auto" for Elem: *Resource would create a nested block,
			// and that's impossible inside an attribute, we require it to be
			// explicitly overridden as mode "Attr" for clarity.
			if _, ok := v.Elem.(*Resource); ok && attrsOnly {
				return fmt.Errorf("%s: in *schema.Resource with ConfigMode of attribute, so must also have ConfigMode of attribute", k)
			}
		default:
			return fmt.Errorf("%s: invalid ConfigMode value", k)
		}

		if v.Computed && v.Default != nil {
			return fmt.Errorf("%s: Default must be nil if computed", k)
		}

		if v.Required && v.Default != nil {
			return fmt.Errorf("%s: Default cannot be set with Required", k)
		}

		if len(v.ComputedWhen) > 0 && !v.Computed {
			return fmt.Errorf("%s: ComputedWhen can only be set with Computed", k)
		}

		if len(v.ConflictsWith) > 0 && v.Required {
			return fmt.Errorf("%s: ConflictsWith cannot be set with Required", k)
		}

		if len(v.ConflictsWith) > 0 {
			for _, key := range v.ConflictsWith {
				parts := strings.Split(key, ".")
				sm := topSchemaMap
				var target *Schema
				for _, part := range parts {
					// Skip index fields
					if _, err := strconv.Atoi(part); err == nil {
						continue
					}

					var ok bool
					if target, ok = sm[part]; !ok {
						return fmt.Errorf("%s: ConflictsWith references unknown attribute (%s)", k, key)
					}

					if subResource, ok := target.Elem.(*Resource); ok {
						sm = schemaMap(subResource.Schema)
					}
				}
				if target == nil {
					return fmt.Errorf("%s: ConflictsWith cannot find target attribute (%s), sm: %#v", k, key, sm)
				}
				if target.Required {
					return fmt.Errorf("%s: ConflictsWith cannot contain Required attribute (%s)", k, key)
				}

				if len(target.ComputedWhen) > 0 {
					return fmt.Errorf("%s: ConflictsWith cannot contain Computed(When) attribute (%s)", k, key)
				}
			}
		}

		if v.Type == TypeList || v.Type == TypeSet {
			if v.Elem == nil {
				return fmt.Errorf("%s: Elem must be set for lists", k)
			}

			if v.Default != nil {
				return fmt.Errorf("%s: Default is not valid for lists or sets", k)
			}

			if v.Type != TypeSet && v.Set != nil {
				return fmt.Errorf("%s: Set can only be set for TypeSet", k)
			}

			switch t := v.Elem.(type) {
			case *Resource:
				attrsOnly := attrsOnly || v.ConfigMode == SchemaConfigModeAttr

				if err := schemaMap(t.Schema).internalValidate(topSchemaMap, attrsOnly); err != nil {
					return err
				}
			case *Schema:
				bad := t.Computed || t.Optional || t.Required
				if bad {
					return fmt.Errorf(
						"%s: Elem must have only Type set", k)
				}
			}
		} else {
			if v.MaxItems > 0 || v.MinItems > 0 {
				return fmt.Errorf("%s: MaxItems and MinItems are only supported on lists or sets", k)
			}
		}

		if v.AsSingle {
			if v.MaxItems != 1 {
				return fmt.Errorf("%s: MaxItems must be 1 when AsSingle is set", k)
			}
			if v.Type != TypeList && v.Type != TypeSet {
				return fmt.Errorf("%s: AsSingle can be used only with TypeList and TypeSet schemas", k)
			}
		}

		// Computed-only field
		if v.Computed && !v.Optional {
			if v.ValidateFunc != nil {
				return fmt.Errorf("%s: ValidateFunc is for validating user input, "+
					"there's nothing to validate on computed-only field", k)
			}
			if v.DiffSuppressFunc != nil {
				return fmt.Errorf("%s: DiffSuppressFunc is for suppressing differences"+
					" between config and state representation. "+
					"There is no config for computed-only field, nothing to compare.", k)
			}
		}

		if v.ValidateFunc != nil {
			switch v.Type {
			case TypeList, TypeSet:
				return fmt.Errorf("%s: ValidateFunc is not yet supported on lists or sets.", k)
			}
		}

		if v.Deprecated == "" && v.Removed == "" {
			if !isValidFieldName(k) {
				return fmt.Errorf("%s: Field name may only contain lowercase alphanumeric characters & underscores.", k)
			}
		}
	}

	return nil
}

func isValidFieldName(name string) bool {
	re := regexp.MustCompile("^[a-z0-9_]+$")
	return re.MatchString(name)
}

// resourceDiffer is an interface that is used by the private diff functions.
// This helps facilitate diff logic for both ResourceData and ResoureDiff with
// minimal divergence in code.
type resourceDiffer interface {
	diffChange(string) (interface{}, interface{}, bool, bool, bool)
	Get(string) interface{}
	GetChange(string) (interface{}, interface{})
	GetOk(string) (interface{}, bool)
	HasChange(string) bool
	Id() string
}

func (m schemaMap) diff(
	k string,
	schema *Schema,
	diff *terraform.InstanceDiff,
	d resourceDiffer,
	all bool) error {

	unsupressedDiff := new(terraform.InstanceDiff)
	unsupressedDiff.Attributes = make(map[string]*terraform.ResourceAttrDiff)

	var err error
	switch schema.Type {
	case TypeBool, TypeInt, TypeFloat, TypeString:
		err = m.diffString(k, schema, unsupressedDiff, d, all)
	case TypeList:
		err = m.diffList(k, schema, unsupressedDiff, d, all)
	case TypeMap:
		err = m.diffMap(k, schema, unsupressedDiff, d, all)
	case TypeSet:
		err = m.diffSet(k, schema, unsupressedDiff, d, all)
	default:
		err = fmt.Errorf("%s: unknown type %#v", k, schema.Type)
	}

	for attrK, attrV := range unsupressedDiff.Attributes {
		switch rd := d.(type) {
		case *ResourceData:
			if schema.DiffSuppressFunc != nil && attrV != nil &&
				schema.DiffSuppressFunc(attrK, attrV.Old, attrV.New, rd) {
				// If this attr diff is suppressed, we may still need it in the
				// overall diff if it's contained within a set. Rather than
				// dropping the diff, make it a NOOP.
				if !all {
					continue
				}

				attrV = &terraform.ResourceAttrDiff{
					Old: attrV.Old,
					New: attrV.Old,
				}
			}
		}
		diff.Attributes[attrK] = attrV
	}

	return err
}

func (m schemaMap) diffList(
	k string,
	schema *Schema,
	diff *terraform.InstanceDiff,
	d resourceDiffer,
	all bool) error {
	o, n, _, computedList, customized := d.diffChange(k)
	if computedList {
		n = nil
	}
	nSet := n != nil

	// If we have an old value and no new value is set or will be
	// computed once all variables can be interpolated and we're
	// computed, then nothing has changed.
	if o != nil && n == nil && !computedList && schema.Computed {
		return nil
	}

	if o == nil {
		o = []interface{}{}
	}
	if n == nil {
		n = []interface{}{}
	}
	if s, ok := o.(*Set); ok {
		o = s.List()
	}
	if s, ok := n.(*Set); ok {
		n = s.List()
	}
	os := o.([]interface{})
	vs := n.([]interface{})

	// If the new value was set, and the two are equal, then we're done.
	// We have to do this check here because sets might be NOT
	// reflect.DeepEqual so we need to wait until we get the []interface{}
	if !all && nSet && reflect.DeepEqual(os, vs) {
		return nil
	}

	// Get the counts
	oldLen := len(os)
	newLen := len(vs)
	oldStr := strconv.FormatInt(int64(oldLen), 10)

	// If the whole list is computed, then say that the # is computed
	if computedList {
		diff.Attributes[k+".#"] = &terraform.ResourceAttrDiff{
			Old:         oldStr,
			NewComputed: true,
			RequiresNew: schema.ForceNew,
		}
		return nil
	}

	// If the counts are not the same, then record that diff
	changed := oldLen != newLen
	computed := oldLen == 0 && newLen == 0 && schema.Computed
	if changed || computed || all {
		countSchema := &Schema{
			Type:     TypeInt,
			Computed: schema.Computed,
			ForceNew: schema.ForceNew,
		}

		newStr := ""
		if !computed {
			newStr = strconv.FormatInt(int64(newLen), 10)
		} else {
			oldStr = ""
		}

		diff.Attributes[k+".#"] = countSchema.finalizeDiff(
			&terraform.ResourceAttrDiff{
				Old: oldStr,
				New: newStr,
			},
			customized,
		)
	}

	// Figure out the maximum
	maxLen := oldLen
	if newLen > maxLen {
		maxLen = newLen
	}

	switch t := schema.Elem.(type) {
	case *Resource:
		// This is a complex resource
		for i := 0; i < maxLen; i++ {
			for k2, schema := range t.Schema {
				subK := fmt.Sprintf("%s.%d.%s", k, i, k2)
				err := m.diff(subK, schema, diff, d, all)
				if err != nil {
					return err
				}
			}
		}
	case *Schema:
		// Copy the schema so that we can set Computed/ForceNew from
		// the parent schema (the TypeList).
		t2 := *t
		t2.ForceNew = schema.ForceNew

		// This is just a primitive element, so go through each and
		// just diff each.
		for i := 0; i < maxLen; i++ {
			subK := fmt.Sprintf("%s.%d", k, i)
			err := m.diff(subK, &t2, diff, d, all)
			if err != nil {
				return err
			}
		}
	default:
		return fmt.Errorf("%s: unknown element type (internal)", k)
	}

	return nil
}

func (m schemaMap) diffMap(
	k string,
	schema *Schema,
	diff *terraform.InstanceDiff,
	d resourceDiffer,
	all bool) error {
	prefix := k + "."

	// First get all the values from the state
	var stateMap, configMap map[string]string
	o, n, _, nComputed, customized := d.diffChange(k)
	if err := mapstructure.WeakDecode(o, &stateMap); err != nil {
		return fmt.Errorf("%s: %s", k, err)
	}
	if err := mapstructure.WeakDecode(n, &configMap); err != nil {
		return fmt.Errorf("%s: %s", k, err)
	}

	// Keep track of whether the state _exists_ at all prior to clearing it
	stateExists := o != nil

	// Delete any count values, since we don't use those
	delete(configMap, "%")
	delete(stateMap, "%")

	// Check if the number of elements has changed.
	oldLen, newLen := len(stateMap), len(configMap)
	changed := oldLen != newLen
	if oldLen != 0 && newLen == 0 && schema.Computed {
		changed = false
	}

	// It is computed if we have no old value, no new value, the schema
	// says it is computed, and it didn't exist in the state before. The
	// last point means: if it existed in the state, even empty, then it
	// has already been computed.
	computed := oldLen == 0 && newLen == 0 && schema.Computed && !stateExists

	// If the count has changed or we're computed, then add a diff for the
	// count. "nComputed" means that the new value _contains_ a value that
	// is computed. We don't do granular diffs for this yet, so we mark the
	// whole map as computed.
	if changed || computed || nComputed {
		countSchema := &Schema{
			Type:     TypeInt,
			Computed: schema.Computed || nComputed,
			ForceNew: schema.ForceNew,
		}

		oldStr := strconv.FormatInt(int64(oldLen), 10)
		newStr := ""
		if !computed && !nComputed {
			newStr = strconv.FormatInt(int64(newLen), 10)
		} else {
			oldStr = ""
		}

		diff.Attributes[k+".%"] = countSchema.finalizeDiff(
			&terraform.ResourceAttrDiff{
				Old: oldStr,
				New: newStr,
			},
			customized,
		)
	}

	// If the new map is nil and we're computed, then ignore it.
	if n == nil && schema.Computed {
		return nil
	}

	// Now we compare, preferring values from the config map
	for k, v := range configMap {
		old, ok := stateMap[k]
		delete(stateMap, k)

		if old == v && ok && !all {
			continue
		}

		diff.Attributes[prefix+k] = schema.finalizeDiff(
			&terraform.ResourceAttrDiff{
				Old: old,
				New: v,
			},
			customized,
		)
	}
	for k, v := range stateMap {
		diff.Attributes[prefix+k] = schema.finalizeDiff(
			&terraform.ResourceAttrDiff{
				Old:        v,
				NewRemoved: true,
			},
			customized,
		)
	}

	return nil
}

func (m schemaMap) diffSet(
	k string,
	schema *Schema,
	diff *terraform.InstanceDiff,
	d resourceDiffer,
	all bool) error {

	o, n, _, computedSet, customized := d.diffChange(k)
	if computedSet {
		n = nil
	}
	nSet := n != nil

	// If we have an old value and no new value is set or will be
	// computed once all variables can be interpolated and we're
	// computed, then nothing has changed.
	if o != nil && n == nil && !computedSet && schema.Computed {
		return nil
	}

	if o == nil {
		o = schema.ZeroValue().(*Set)
	}
	if n == nil {
		n = schema.ZeroValue().(*Set)
	}
	os := o.(*Set)
	ns := n.(*Set)

	// If the new value was set, compare the listCode's to determine if
	// the two are equal. Comparing listCode's instead of the actual values
	// is needed because there could be computed values in the set which
	// would result in false positives while comparing.
	if !all && nSet && reflect.DeepEqual(os.listCode(), ns.listCode()) {
		return nil
	}

	// Get the counts
	oldLen := os.Len()
	newLen := ns.Len()
	oldStr := strconv.Itoa(oldLen)
	newStr := strconv.Itoa(newLen)

	// Build a schema for our count
	countSchema := &Schema{
		Type:     TypeInt,
		Computed: schema.Computed,
		ForceNew: schema.ForceNew,
	}

	// If the set computed then say that the # is computed
	if computedSet || schema.Computed && !nSet {
		// If # already exists, equals 0 and no new set is supplied, there
		// is nothing to record in the diff
		count, ok := d.GetOk(k + ".#")
		if ok && count.(int) == 0 && !nSet && !computedSet {
			return nil
		}

		// Set the count but make sure that if # does not exist, we don't
		// use the zeroed value
		countStr := strconv.Itoa(count.(int))
		if !ok {
			countStr = ""
		}

		diff.Attributes[k+".#"] = countSchema.finalizeDiff(
			&terraform.ResourceAttrDiff{
				Old:         countStr,
				NewComputed: true,
			},
			customized,
		)
		return nil
	}

	// If the counts are not the same, then record that diff
	changed := oldLen != newLen
	if changed || all {
		diff.Attributes[k+".#"] = countSchema.finalizeDiff(
			&terraform.ResourceAttrDiff{
				Old: oldStr,
				New: newStr,
			},
			customized,
		)
	}

	// Build the list of codes that will make up our set. This is the
	// removed codes as well as all the codes in the new codes.
	codes := make([][]string, 2)
	codes[0] = os.Difference(ns).listCode()
	codes[1] = ns.listCode()
	for _, list := range codes {
		for _, code := range list {
			switch t := schema.Elem.(type) {
			case *Resource:
				// This is a complex resource
				for k2, schema := range t.Schema {
					subK := fmt.Sprintf("%s.%s.%s", k, code, k2)
					err := m.diff(subK, schema, diff, d, true)
					if err != nil {
						return err
					}
				}
			case *Schema:
				// Copy the schema so that we can set Computed/ForceNew from
				// the parent schema (the TypeSet).
				t2 := *t
				t2.ForceNew = schema.ForceNew

				// This is just a primitive element, so go through each and
				// just diff each.
				subK := fmt.Sprintf("%s.%s", k, code)
				err := m.diff(subK, &t2, diff, d, true)
				if err != nil {
					return err
				}
			default:
				return fmt.Errorf("%s: unknown element type (internal)", k)
			}
		}
	}

	return nil
}

func (m schemaMap) diffString(
	k string,
	schema *Schema,
	diff *terraform.InstanceDiff,
	d resourceDiffer,
	all bool) error {
	var originalN interface{}
	var os, ns string
	o, n, _, computed, customized := d.diffChange(k)
	if schema.StateFunc != nil && n != nil {
		originalN = n
		n = schema.StateFunc(n)
	}
	nraw := n
	if nraw == nil && o != nil {
		nraw = schema.Type.Zero()
	}
	if err := mapstructure.WeakDecode(o, &os); err != nil {
		return fmt.Errorf("%s: %s", k, err)
	}
	if err := mapstructure.WeakDecode(nraw, &ns); err != nil {
		return fmt.Errorf("%s: %s", k, err)
	}

	if os == ns && !all && !computed {
		// They're the same value. If there old value is not blank or we
		// have an ID, then return right away since we're already setup.
		if os != "" || d.Id() != "" {
			return nil
		}

		// Otherwise, only continue if we're computed
		if !schema.Computed {
			return nil
		}
	}

	removed := false
	if o != nil && n == nil && !computed {
		removed = true
	}
	if removed && schema.Computed {
		return nil
	}

	diff.Attributes[k] = schema.finalizeDiff(
		&terraform.ResourceAttrDiff{
			Old:         os,
			New:         ns,
			NewExtra:    originalN,
			NewRemoved:  removed,
			NewComputed: computed,
		},
		customized,
	)

	return nil
}

func (m schemaMap) inputString(
	input terraform.UIInput,
	k string,
	schema *Schema) (interface{}, error) {
	result, err := input.Input(context.Background(), &terraform.InputOpts{
		Id:          k,
		Query:       k,
		Description: schema.Description,
		Default:     schema.InputDefault,
	})

	return result, err
}

func (m schemaMap) validate(
	k string,
	schema *Schema,
	c *terraform.ResourceConfig) ([]string, []error) {
	raw, ok := c.Get(k)
	if !ok && schema.DefaultFunc != nil {
		// We have a dynamic default. Check if we have a value.
		var err error
		raw, err = schema.DefaultFunc()
		if err != nil {
			return nil, []error{fmt.Errorf(
				"%q, error loading default: %s", k, err)}
		}

		// We're okay as long as we had a value set
		ok = raw != nil
	}
	if !ok {
		if schema.Required {
			return nil, []error{fmt.Errorf(
				"%q: required field is not set", k)}
		}

		return nil, nil
	}

	if !schema.Required && !schema.Optional {
		// This is a computed-only field
		return nil, []error{fmt.Errorf(
			"%q: this field cannot be set", k)}
	}

	if raw == config.UnknownVariableValue {
		// If the value is unknown then we can't validate it yet.
		// In particular, this avoids spurious type errors where downstream
		// validation code sees UnknownVariableValue as being just a string.
		return nil, nil
	}

	err := m.validateConflictingAttributes(k, schema, c)
	if err != nil {
		return nil, []error{err}
	}

	return m.validateType(k, raw, schema, c)
}

func (m schemaMap) validateConflictingAttributes(
	k string,
	schema *Schema,
	c *terraform.ResourceConfig) error {

	if len(schema.ConflictsWith) == 0 {
		return nil
	}

<<<<<<< HEAD
	for _, conflictingKey := range schema.ConflictsWith {
		if raw, ok := c.Get(conflictingKey); ok {
			if raw == config.UnknownVariableValue {
				// An unknown value might become unset (null) once known, so
				// we must defer validation until it's known.
				continue
			}
			return fmt.Errorf(
				"%q: conflicts with %s", k, conflictingKey)
=======
	for _, conflicting_key := range schema.ConflictsWith {
		if _, ok := c.Get(conflicting_key); ok {
			return fmt.Errorf(
				"%q: conflicts with %s", k, conflicting_key)
>>>>>>> b0179939
		}
	}

	return nil
}

func (m schemaMap) validateList(
	k string,
	raw interface{},
	schema *Schema,
	c *terraform.ResourceConfig) ([]string, []error) {
	// first check if the list is wholly unknown
	if s, ok := raw.(string); ok {
		if s == config.UnknownVariableValue {
			return nil, nil
		}
	}

	// We use reflection to verify the slice because you can't
	// case to []interface{} unless the slice is exactly that type.
	rawV := reflect.ValueOf(raw)

	// If we support promotion and the raw value isn't a slice, wrap
	// it in []interface{} and check again.
	if schema.PromoteSingle && rawV.Kind() != reflect.Slice {
		raw = []interface{}{raw}
		rawV = reflect.ValueOf(raw)
	}

	if rawV.Kind() != reflect.Slice {
		return nil, []error{fmt.Errorf(
			"%s: should be a list", k)}
	}

	// Validate length
	if schema.MaxItems > 0 && rawV.Len() > schema.MaxItems {
		return nil, []error{fmt.Errorf(
			"%s: attribute supports %d item maximum, config has %d declared", k, schema.MaxItems, rawV.Len())}
	}

	if schema.MinItems > 0 && rawV.Len() < schema.MinItems {
		return nil, []error{fmt.Errorf(
			"%s: attribute supports %d item as a minimum, config has %d declared", k, schema.MinItems, rawV.Len())}
	}

	// Now build the []interface{}
	raws := make([]interface{}, rawV.Len())
	for i, _ := range raws {
		raws[i] = rawV.Index(i).Interface()
	}

	var ws []string
	var es []error
	for i, raw := range raws {
		key := fmt.Sprintf("%s.%d", k, i)

		// Reify the key value from the ResourceConfig.
		// If the list was computed we have all raw values, but some of these
		// may be known in the config, and aren't individually marked as Computed.
		if r, ok := c.Get(key); ok {
			raw = r
		}

		var ws2 []string
		var es2 []error
		switch t := schema.Elem.(type) {
		case *Resource:
			// This is a sub-resource
			ws2, es2 = m.validateObject(key, t.Schema, c)
		case *Schema:
			ws2, es2 = m.validateType(key, raw, t, c)
		}

		if len(ws2) > 0 {
			ws = append(ws, ws2...)
		}
		if len(es2) > 0 {
			es = append(es, es2...)
		}
	}

	return ws, es
}

func (m schemaMap) validateMap(
	k string,
	raw interface{},
	schema *Schema,
	c *terraform.ResourceConfig) ([]string, []error) {
	// first check if the list is wholly unknown
	if s, ok := raw.(string); ok {
		if s == config.UnknownVariableValue {
			return nil, nil
		}
	}

	// We use reflection to verify the slice because you can't
	// case to []interface{} unless the slice is exactly that type.
	rawV := reflect.ValueOf(raw)
	switch rawV.Kind() {
	case reflect.String:
		// If raw and reified are equal, this is a string and should
		// be rejected.
		reified, reifiedOk := c.Get(k)
		if reifiedOk && raw == reified && !c.IsComputed(k) {
			return nil, []error{fmt.Errorf("%s: should be a map", k)}
		}
		// Otherwise it's likely raw is an interpolation.
		return nil, nil
	case reflect.Map:
	case reflect.Slice:
	default:
		return nil, []error{fmt.Errorf("%s: should be a map", k)}
	}

	// If it is not a slice, validate directly
	if rawV.Kind() != reflect.Slice {
		mapIface := rawV.Interface()
		if _, errs := validateMapValues(k, mapIface.(map[string]interface{}), schema); len(errs) > 0 {
			return nil, errs
		}
		if schema.ValidateFunc != nil {
			return schema.ValidateFunc(mapIface, k)
		}
		return nil, nil
	}

	// It is a slice, verify that all the elements are maps
	raws := make([]interface{}, rawV.Len())
	for i, _ := range raws {
		raws[i] = rawV.Index(i).Interface()
	}

	for _, raw := range raws {
		v := reflect.ValueOf(raw)
		if v.Kind() != reflect.Map {
			return nil, []error{fmt.Errorf(
				"%s: should be a map", k)}
		}
		mapIface := v.Interface()
		if _, errs := validateMapValues(k, mapIface.(map[string]interface{}), schema); len(errs) > 0 {
			return nil, errs
		}
	}

	if schema.ValidateFunc != nil {
		validatableMap := make(map[string]interface{})
		for _, raw := range raws {
			for k, v := range raw.(map[string]interface{}) {
				validatableMap[k] = v
			}
		}

		return schema.ValidateFunc(validatableMap, k)
	}

	return nil, nil
}

func validateMapValues(k string, m map[string]interface{}, schema *Schema) ([]string, []error) {
	for key, raw := range m {
		valueType, err := getValueType(k, schema)
		if err != nil {
			return nil, []error{err}
		}

		switch valueType {
		case TypeBool:
			var n bool
			if err := mapstructure.WeakDecode(raw, &n); err != nil {
				return nil, []error{fmt.Errorf("%s (%s): %s", k, key, err)}
			}
		case TypeInt:
			var n int
			if err := mapstructure.WeakDecode(raw, &n); err != nil {
				return nil, []error{fmt.Errorf("%s (%s): %s", k, key, err)}
			}
		case TypeFloat:
			var n float64
			if err := mapstructure.WeakDecode(raw, &n); err != nil {
				return nil, []error{fmt.Errorf("%s (%s): %s", k, key, err)}
			}
		case TypeString:
			var n string
			if err := mapstructure.WeakDecode(raw, &n); err != nil {
				return nil, []error{fmt.Errorf("%s (%s): %s", k, key, err)}
			}
		default:
			panic(fmt.Sprintf("Unknown validation type: %#v", schema.Type))
		}
	}
	return nil, nil
}

func getValueType(k string, schema *Schema) (ValueType, error) {
	if schema.Elem == nil {
		return TypeString, nil
	}
	if vt, ok := schema.Elem.(ValueType); ok {
		return vt, nil
	}

	// If a Schema is provided to a Map, we use the Type of that schema
	// as the type for each element in the Map.
	if s, ok := schema.Elem.(*Schema); ok {
		return s.Type, nil
	}

	if _, ok := schema.Elem.(*Resource); ok {
		// TODO: We don't actually support this (yet)
		// but silently pass the validation, until we decide
		// how to handle nested structures in maps
		return TypeString, nil
	}
	return 0, fmt.Errorf("%s: unexpected map value type: %#v", k, schema.Elem)
}

func (m schemaMap) validateObject(
	k string,
	schema map[string]*Schema,
	c *terraform.ResourceConfig) ([]string, []error) {
	raw, _ := c.Get(k)
	if _, ok := raw.(map[string]interface{}); !ok && !c.IsComputed(k) {
		return nil, []error{fmt.Errorf(
			"%s: expected object, got %s",
			k, reflect.ValueOf(raw).Kind())}
	}

	var ws []string
	var es []error
	for subK, s := range schema {
		key := subK
		if k != "" {
			key = fmt.Sprintf("%s.%s", k, subK)
		}

		ws2, es2 := m.validate(key, s, c)
		if len(ws2) > 0 {
			ws = append(ws, ws2...)
		}
		if len(es2) > 0 {
			es = append(es, es2...)
		}
	}

	// Detect any extra/unknown keys and report those as errors.
	if m, ok := raw.(map[string]interface{}); ok {
		for subk, _ := range m {
			if _, ok := schema[subk]; !ok {
				if subk == TimeoutsConfigKey {
					continue
				}
				es = append(es, fmt.Errorf(
					"%s: invalid or unknown key: %s", k, subk))
			}
		}
	}

	return ws, es
}

func (m schemaMap) validatePrimitive(
	k string,
	raw interface{},
	schema *Schema,
	c *terraform.ResourceConfig) ([]string, []error) {
	// Catch if the user gave a complex type where a primitive was
	// expected, so we can return a friendly error message that
	// doesn't contain Go type system terminology.
	switch reflect.ValueOf(raw).Type().Kind() {
	case reflect.Slice:
		return nil, []error{
			fmt.Errorf("%s must be a single value, not a list", k),
		}
	case reflect.Map:
		return nil, []error{
			fmt.Errorf("%s must be a single value, not a map", k),
		}
	default: // ok
	}

	if c.IsComputed(k) {
		// If the key is being computed, then it is not an error as
		// long as it's not a slice or map.
		return nil, nil
	}

	var decoded interface{}
	switch schema.Type {
	case TypeBool:
		// Verify that we can parse this as the correct type
		var n bool
		if err := mapstructure.WeakDecode(raw, &n); err != nil {
			return nil, []error{fmt.Errorf("%s: %s", k, err)}
		}
		decoded = n
	case TypeInt:
		// Verify that we can parse this as an int
		var n int
		if err := mapstructure.WeakDecode(raw, &n); err != nil {
			return nil, []error{fmt.Errorf("%s: %s", k, err)}
		}
		decoded = n
	case TypeFloat:
		// Verify that we can parse this as an int
		var n float64
		if err := mapstructure.WeakDecode(raw, &n); err != nil {
			return nil, []error{fmt.Errorf("%s: %s", k, err)}
		}
		decoded = n
	case TypeString:
		// Verify that we can parse this as a string
		var n string
		if err := mapstructure.WeakDecode(raw, &n); err != nil {
			return nil, []error{fmt.Errorf("%s: %s", k, err)}
		}
		decoded = n
	default:
		panic(fmt.Sprintf("Unknown validation type: %#v", schema.Type))
	}

	if schema.ValidateFunc != nil {
		return schema.ValidateFunc(decoded, k)
	}

	return nil, nil
}

func (m schemaMap) validateType(
	k string,
	raw interface{},
	schema *Schema,
	c *terraform.ResourceConfig) ([]string, []error) {
	var ws []string
	var es []error
	switch schema.Type {
	case TypeSet, TypeList:
		ws, es = m.validateList(k, raw, schema, c)
	case TypeMap:
		ws, es = m.validateMap(k, raw, schema, c)
	default:
		ws, es = m.validatePrimitive(k, raw, schema, c)
	}

	if schema.Deprecated != "" {
		ws = append(ws, fmt.Sprintf(
			"%q: [DEPRECATED] %s", k, schema.Deprecated))
	}

	if schema.Removed != "" {
		es = append(es, fmt.Errorf(
			"%q: [REMOVED] %s", k, schema.Removed))
	}

	return ws, es
}

// Zero returns the zero value for a type.
func (t ValueType) Zero() interface{} {
	switch t {
	case TypeInvalid:
		return nil
	case TypeBool:
		return false
	case TypeInt:
		return 0
	case TypeFloat:
		return 0.0
	case TypeString:
		return ""
	case TypeList:
		return []interface{}{}
	case TypeMap:
		return map[string]interface{}{}
	case TypeSet:
		return new(Set)
	case typeObject:
		return map[string]interface{}{}
	default:
		panic(fmt.Sprintf("unknown type %s", t))
	}
}<|MERGE_RESOLUTION|>--- conflicted
+++ resolved
@@ -260,20 +260,6 @@
 	Sensitive bool
 }
 
-<<<<<<< HEAD
-// SchemaConfigMode is used to influence how a schema item is mapped into a
-// corresponding configuration construct, using the ConfigMode field of
-// Schema.
-type SchemaConfigMode int
-
-const (
-	SchemaConfigModeAuto SchemaConfigMode = iota
-	SchemaConfigModeAttr
-	SchemaConfigModeBlock
-)
-
-=======
->>>>>>> b0179939
 // SchemaDiffSuppressFunc is a function which can be used to determine
 // whether a detected diff on a schema element is "valid" or not, and
 // suppress it from the plan if necessary.
@@ -606,15 +592,12 @@
 				result2.Attributes[k] = newAttr
 			}
 
-<<<<<<< HEAD
 			// And set the diff!
 			result = result2
 		}
 
 	}
 
-=======
->>>>>>> b0179939
 	// Go through and detect all of the ComputedWhens now that we've
 	// finished the diff.
 	// TODO
@@ -1413,22 +1396,10 @@
 		return nil
 	}
 
-<<<<<<< HEAD
-	for _, conflictingKey := range schema.ConflictsWith {
-		if raw, ok := c.Get(conflictingKey); ok {
-			if raw == config.UnknownVariableValue {
-				// An unknown value might become unset (null) once known, so
-				// we must defer validation until it's known.
-				continue
-			}
-			return fmt.Errorf(
-				"%q: conflicts with %s", k, conflictingKey)
-=======
 	for _, conflicting_key := range schema.ConflictsWith {
 		if _, ok := c.Get(conflicting_key); ok {
 			return fmt.Errorf(
 				"%q: conflicts with %s", k, conflicting_key)
->>>>>>> b0179939
 		}
 	}
 
