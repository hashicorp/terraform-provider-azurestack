package terraform

import (
	"fmt"
	"log"

	"github.com/hashicorp/terraform/plans"
	"github.com/hashicorp/terraform/providers"

	"github.com/hashicorp/terraform/states"

	"github.com/hashicorp/terraform/addrs"
	"github.com/hashicorp/terraform/dag"
	"github.com/hashicorp/terraform/tfdiags"
)

// NodeRefreshableManagedResource represents a resource that is expanabled into
// NodeRefreshableManagedResourceInstance. Resource count orphans are also added.
type NodeRefreshableManagedResource struct {
	*NodeAbstractResource
}

var (
	_ GraphNodeSubPath              = (*NodeRefreshableManagedResource)(nil)
	_ GraphNodeDynamicExpandable    = (*NodeRefreshableManagedResource)(nil)
	_ GraphNodeReferenceable        = (*NodeRefreshableManagedResource)(nil)
	_ GraphNodeReferencer           = (*NodeRefreshableManagedResource)(nil)
	_ GraphNodeResource             = (*NodeRefreshableManagedResource)(nil)
	_ GraphNodeAttachResourceConfig = (*NodeRefreshableManagedResource)(nil)
)

// GraphNodeDynamicExpandable
func (n *NodeRefreshableManagedResource) DynamicExpand(ctx EvalContext) (*Graph, error) {
	var diags tfdiags.Diagnostics

	count, countDiags := evaluateResourceCountExpression(n.Config.Count, ctx)
	diags = diags.Append(countDiags)
	if countDiags.HasErrors() {
		return nil, diags.Err()
	}

	// Next we need to potentially rename an instance address in the state
	// if we're transitioning whether "count" is set at all.
	fixResourceCountSetTransition(ctx, n.ResourceAddr(), count != -1)

	// Our graph transformers require access to the full state, so we'll
	// temporarily lock it while we work on this.
	state := ctx.State().Lock()
	defer ctx.State().Unlock()

	// The concrete resource factory we'll use
	concreteResource := func(a *NodeAbstractResourceInstance) dag.Vertex {
		// Add the config and state since we don't do that via transforms
		a.Config = n.Config
		a.ResolvedProvider = n.ResolvedProvider

		return &NodeRefreshableManagedResourceInstance{
			NodeAbstractResourceInstance: a,
		}
	}

	// Start creating the steps
	steps := []GraphTransformer{
		// Expand the count.
		&ResourceCountTransformer{
			Concrete: concreteResource,
			Schema:   n.Schema,
			Count:    count,
			Addr:     n.ResourceAddr(),
		},

		// Add the count orphans to make sure these resources are accounted for
		// during a scale in.
		&OrphanResourceCountTransformer{
			Concrete: concreteResource,
			Count:    count,
			Addr:     n.ResourceAddr(),
			State:    state,
		},

		// Attach the state
		&AttachStateTransformer{State: state},

		// Targeting
		&TargetsTransformer{Targets: n.Targets},

		// Connect references so ordering is correct
		&ReferenceTransformer{},

		// Make sure there is a single root
		&RootTransformer{},
	}

	// Build the graph
	b := &BasicGraphBuilder{
		Steps:    steps,
		Validate: true,
		Name:     "NodeRefreshableManagedResource",
	}

	graph, diags := b.Build(ctx.Path())
	return graph, diags.ErrWithWarnings()
}

// NodeRefreshableManagedResourceInstance represents a resource that is "applyable":
// it is ready to be applied and is represented by a diff.
type NodeRefreshableManagedResourceInstance struct {
	*NodeAbstractResourceInstance
}

var (
	_ GraphNodeSubPath              = (*NodeRefreshableManagedResourceInstance)(nil)
	_ GraphNodeReferenceable        = (*NodeRefreshableManagedResourceInstance)(nil)
	_ GraphNodeReferencer           = (*NodeRefreshableManagedResourceInstance)(nil)
	_ GraphNodeDestroyer            = (*NodeRefreshableManagedResourceInstance)(nil)
	_ GraphNodeResource             = (*NodeRefreshableManagedResourceInstance)(nil)
	_ GraphNodeResourceInstance     = (*NodeRefreshableManagedResourceInstance)(nil)
	_ GraphNodeAttachResourceConfig = (*NodeRefreshableManagedResourceInstance)(nil)
	_ GraphNodeAttachResourceState  = (*NodeRefreshableManagedResourceInstance)(nil)
	_ GraphNodeEvalable             = (*NodeRefreshableManagedResourceInstance)(nil)
)

// GraphNodeDestroyer
func (n *NodeRefreshableManagedResourceInstance) DestroyAddr() *addrs.AbsResourceInstance {
	addr := n.ResourceInstanceAddr()
	return &addr
}

// GraphNodeEvalable
func (n *NodeRefreshableManagedResourceInstance) EvalTree() EvalNode {
	addr := n.ResourceInstanceAddr()

	// Eval info is different depending on what kind of resource this is
	switch addr.Resource.Resource.Mode {
	case addrs.ManagedResourceMode:
		if n.ResourceState == nil {
			log.Printf("[TRACE] NodeRefreshableManagedResourceInstance: %s has no existing state to refresh", addr)
			return n.evalTreeManagedResourceNoState()
		}
		log.Printf("[TRACE] NodeRefreshableManagedResourceInstance: %s will be refreshed", addr)
		return n.evalTreeManagedResource()

	case addrs.DataResourceMode:
		// Get the data source node. If we don't have a configuration
		// then it is an orphan so we destroy it (remove it from the state).
		var dn GraphNodeEvalable
		if n.Config != nil {
			dn = &NodeRefreshableDataResourceInstance{
				NodeAbstractResourceInstance: n.NodeAbstractResourceInstance,
			}
		} else {
			dn = &NodeDestroyableDataResourceInstance{
				NodeAbstractResourceInstance: n.NodeAbstractResourceInstance,
			}
		}

		return dn.EvalTree()
	default:
		panic(fmt.Errorf("unsupported resource mode %s", addr.Resource.Resource.Mode))
	}
}

func (n *NodeRefreshableManagedResourceInstance) evalTreeManagedResource() EvalNode {
	addr := n.ResourceInstanceAddr()

	// Declare a bunch of variables that are used for state during
	// evaluation. Most of this are written to by-address below.
	var provider providers.Interface
	var providerSchema *ProviderSchema
	var state *states.ResourceInstanceObject

	// This happened during initial development. All known cases were
	// fixed and tested but as a sanity check let's assert here.
	if n.ResourceState == nil {
		err := fmt.Errorf(
			"No resource state attached for addr: %s\n\n"+
				"This is a bug. Please report this to Terraform with your configuration\n"+
				"and state attached. Please be careful to scrub any sensitive information.",
			addr)
		return &EvalReturnError{Error: &err}
	}

	return &EvalSequence{
		Nodes: []EvalNode{
			&EvalGetProvider{
				Addr:   n.ResolvedProvider,
				Output: &provider,
				Schema: &providerSchema,
			},

			&EvalReadState{
				Addr:           addr.Resource,
				Provider:       &provider,
				ProviderSchema: &providerSchema,

				Output: &state,
			},

			&EvalRefresh{
				Addr:           addr.Resource,
				ProviderAddr:   n.ResolvedProvider,
				Provider:       &provider,
				ProviderSchema: &providerSchema,
				State:          &state,
				Output:         &state,
			},

			&EvalWriteState{
				Addr:           addr.Resource,
				ProviderAddr:   n.ResolvedProvider,
				ProviderSchema: &providerSchema,
				State:          &state,
			},
		},
	}
}

// evalTreeManagedResourceNoState produces an EvalSequence for refresh resource
// nodes that don't have state attached. An example of where this functionality
// is useful is when a resource that already exists in state is being scaled
// out, ie: has its resource count increased. In this case, the scaled out node
// needs to be available to other nodes (namely data sources) that may depend
// on it for proper interpolation, or confusing "index out of range" errors can
// occur.
//
// The steps in this sequence are very similar to the steps carried out in
// plan, but nothing is done with the diff after it is created - it is dropped,
// and its changes are not counted in the UI.
func (n *NodeRefreshableManagedResourceInstance) evalTreeManagedResourceNoState() EvalNode {
	addr := n.ResourceInstanceAddr()

	// Declare a bunch of variables that are used for state during
	// evaluation. Most of this are written to by-address below.
	var provider providers.Interface
	var providerSchema *ProviderSchema
	var change *plans.ResourceInstanceChange
	var state *states.ResourceInstanceObject

	// n.Config can be nil if the config and state don't match
	var raw *config.RawConfig
	if n.Config != nil {
		raw = n.Config.RawConfig.Copy()
	}

	return &EvalSequence{
		Nodes: []EvalNode{
<<<<<<< HEAD
=======
			&EvalInterpolate{
				Config:   raw,
				Resource: resource,
				Output:   &resourceConfig,
			},
>>>>>>> b0179939
			&EvalGetProvider{
				Addr:   n.ResolvedProvider,
				Output: &provider,
				Schema: &providerSchema,
			},

			&EvalReadState{
				Addr:           addr.Resource,
				Provider:       &provider,
				ProviderSchema: &providerSchema,

				Output: &state,
			},

			&EvalDiff{
				Addr:           addr.Resource,
				Config:         n.Config,
				Provider:       &provider,
				ProviderAddr:   n.ResolvedProvider,
				ProviderSchema: &providerSchema,
				State:          &state,
				OutputChange:   &change,
				OutputState:    &state,
				Stub:           true,
			},

			&EvalWriteState{
				Addr:           addr.Resource,
				ProviderAddr:   n.ResolvedProvider,
				ProviderSchema: &providerSchema,
				State:          &state,
			},

			// We must also save the planned change, so that expressions in
			// other nodes, such as provider configurations and data resources,
			// can work with the planned new value.
			//
			// This depends on the fact that Context.Refresh creates a
			// temporary new empty changeset for the duration of its graph
			// walk, and so this recorded change will be discarded immediately
			// after the refresh walk completes.
			&EvalWriteDiff{
				Addr:           addr.Resource,
				Change:         &change,
				ProviderSchema: &providerSchema,
			},
		},
	}
}<|MERGE_RESOLUTION|>--- conflicted
+++ resolved
@@ -236,6 +236,27 @@
 	var change *plans.ResourceInstanceChange
 	var state *states.ResourceInstanceObject
 
+	addr := n.NodeAbstractResource.Addr
+	stateID := addr.stateId()
+	info := &InstanceInfo{
+		Id:         stateID,
+		Type:       addr.Type,
+		ModulePath: normalizeModulePath(addr.Path),
+	}
+
+	// Build the resource for eval
+	resource := &Resource{
+		Name:       addr.Name,
+		Type:       addr.Type,
+		CountIndex: addr.Index,
+	}
+	if resource.CountIndex < 0 {
+		resource.CountIndex = 0
+	}
+
+	// Determine the dependencies for the state.
+	stateDeps := n.StateReferences()
+
 	// n.Config can be nil if the config and state don't match
 	var raw *config.RawConfig
 	if n.Config != nil {
@@ -244,14 +265,11 @@
 
 	return &EvalSequence{
 		Nodes: []EvalNode{
-<<<<<<< HEAD
-=======
 			&EvalInterpolate{
 				Config:   raw,
 				Resource: resource,
 				Output:   &resourceConfig,
 			},
->>>>>>> b0179939
 			&EvalGetProvider{
 				Addr:   n.ResolvedProvider,
 				Output: &provider,
