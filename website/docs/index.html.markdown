---
layout: "azurestack"
page_title: "Provider: Azure Stack"
description: |-
  The Azure Stack Provider is used to manage resources in Azure Stack via the Azure Resource Manager API's.

---

# Azure Stack Provider

The Azure Stack Provider is used to manage resources in Azure Stack via the Azure Resource Manager API's.

Use the navigation to the left to read about the available resources.

# Creating Credentials

Terraform supports authenticating to Azure Stack using [the Azure CLI](guides/azure_cli.html) or a Service Principal (either using a [Client Secret](guides/service_principal_client_secret.html) or a [Client Certificate](guides/service_principal_client_certificate.html)).

## Example Usage

```hcl
# Configure the Azure Stack Provider
provider "azurestack" {
  # NOTE: we recommend pinning the version of the Provider which should be used in the Provider block
  # version = "=0.9.0"
}

# Create a resource group
resource "azurestack_resource_group" "test" {
  name     = "production"
  location = "West US"
}

# Create a virtual network within the resource group
resource "azurestack_virtual_network" "test" {
  name                = "production-network"
  address_space       = ["10.0.0.0/16"]
  location            = azurestack_resource_group.test.location
  resource_group_name = azurestack_resource_group.test.name

  subnet {
    name           = "subnet1"
    address_prefix = "10.0.1.0/24"
  }

  subnet {
    name           = "subnet2"
    address_prefix = "10.0.2.0/24"
  }

  subnet {
    name           = "subnet3"
    address_prefix = "10.0.3.0/24"
  }
}
```

## Argument Reference

The following arguments are supported:

<<<<<<< HEAD
* `metadata_host` - (Optional) The Azure Resource Manager FQDN for your Azure Stack instance, for example `management.westus.mydomain.com`. This can also be sourced from the `ARM_METADATA_HOSTNAME` Environment Variable.
=======
* `metadata_host` - (Required) The Hostname of the Azure Metadata Service, used to obtain the Cloud Environment. Often the same as the Azure Resource Manager Endpoint for your Azure Stack instance, for example `https://management.westus.mydomain.com`. This can also be sourceed from the `ARM_METADATA_HOSTNAME` Environment Variable.

-> Note: The `arm_endpoint` property, and corresponding environment variable `ARM_ENDPOINT`, have been replaced by `metadata_host` and `ARM_METADATA_HOSTNAME` respectively. In many installations the value of this property will remain the same.

* `environment` - (Optional) The Cloud Environment which should be used. Only required when multiple environments are supported for your Azure Stack Instance.
>>>>>>> 6db75dd6

* `client_id` - (Optional) The Client ID which should be used. This can also be sourceed from the `ARM_CLIENT_ID` Environment Variable.

* `subscription_id` - (Optional) The Subscription ID which should be used. This can also be sourced from the `ARM_SUBSCRIPTION_ID` Environment Variable.

* `tenant_id` - (Optional) The Tenant ID which should be used. This can also be sourced from the `ARM_TENANT_ID` Environment Variable.

---

When authenticating as a Service Principal using a Client Certificate, the following fields can be set:

* `client_certificate_password` - (Optional) The password associated with the Client Certificate. This can also be sourced from the `ARM_CLIENT_CERTIFICATE_PASSWORD` Environment Variable.

* `client_certificate_path` - (Optional) The path to the Client Certificate associated with the Service Principal which should be used. This can also be sourced from the `ARM_CLIENT_CERTIFICATE_PATH` Environment Variable.

More information on [how to configure a Service Principal using a Client Certificate can be found in this guide](guides/service_principal_client_certificate.html).

---

When authenticating as a Service Principal using a Client Secret, the following fields can be set:

* `client_secret` - (Optional) The Client Secret which should be used. This can also be sourced from the `ARM_CLIENT_SECRET` Environment Variable.

More information on [how to configure a Service Principal using a Client Secret can be found in this guide](guides/service_principal_client_secret.html).

---

For some advanced scenarios, such as where more granular permissions are necessary - the following properties can be set:

* `skip_credentials_validation` - (Optional) Should the Azure Stack Provider skip verifying the credentials being used are valid? This can also be sourced from the `ARM_SKIP_CREDENTIALS_VALIDATION` Environment Variable. Defaults to `false`.

* `skip_provider_registration` - (Optional) Should the Azure Stack Provider skip registering any required Resource Providers? This can also be sourced from the `ARM_SKIP_PROVIDER_REGISTRATION` Environment Variable. Defaults to `false`.

## Features

The `features` block allows configuring the behaviour of the Azure Provider, more information can be found on [the dedicated page for the `features` block](guides/features-block.html).<|MERGE_RESOLUTION|>--- conflicted
+++ resolved
@@ -59,15 +59,11 @@
 
 The following arguments are supported:
 
-<<<<<<< HEAD
-* `metadata_host` - (Optional) The Azure Resource Manager FQDN for your Azure Stack instance, for example `management.westus.mydomain.com`. This can also be sourced from the `ARM_METADATA_HOSTNAME` Environment Variable.
-=======
-* `metadata_host` - (Required) The Hostname of the Azure Metadata Service, used to obtain the Cloud Environment. Often the same as the Azure Resource Manager Endpoint for your Azure Stack instance, for example `https://management.westus.mydomain.com`. This can also be sourceed from the `ARM_METADATA_HOSTNAME` Environment Variable.
+* `metadata_host` - (Required) The Hostname of the Azure Metadata Service, used to obtain the Cloud Environment. Often the same as the Azure Resource Manager Endpoint for your Azure Stack instance, for example `https://management.westus.mydomain.ca`. This can also be sourceed from the `ARM_METADATA_HOSTNAME` Environment Variable.
 
 -> Note: The `arm_endpoint` property, and corresponding environment variable `ARM_ENDPOINT`, have been replaced by `metadata_host` and `ARM_METADATA_HOSTNAME` respectively. In many installations the value of this property will remain the same.
 
 * `environment` - (Optional) The Cloud Environment which should be used. Only required when multiple environments are supported for your Azure Stack Instance.
->>>>>>> 6db75dd6
 
 * `client_id` - (Optional) The Client ID which should be used. This can also be sourceed from the `ARM_CLIENT_ID` Environment Variable.
 
