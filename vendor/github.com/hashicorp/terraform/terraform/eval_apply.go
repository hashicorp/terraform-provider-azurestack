package terraform

import (
	"fmt"
	"log"
	"strings"

	"github.com/hashicorp/go-multierror"
	"github.com/hashicorp/hcl2/hcl"
	"github.com/zclconf/go-cty/cty"

	"github.com/hashicorp/terraform/addrs"
	"github.com/hashicorp/terraform/configs"
	"github.com/hashicorp/terraform/plans"
	"github.com/hashicorp/terraform/plans/objchange"
	"github.com/hashicorp/terraform/providers"
	"github.com/hashicorp/terraform/provisioners"
	"github.com/hashicorp/terraform/states"
	"github.com/hashicorp/terraform/tfdiags"
)

// EvalApply is an EvalNode implementation that writes the diff to
// the full diff.
type EvalApply struct {
	Addr           addrs.ResourceInstance
	Config         *configs.Resource
	Dependencies   []addrs.Referenceable
	State          **states.ResourceInstanceObject
	Change         **plans.ResourceInstanceChange
	ProviderAddr   addrs.AbsProviderConfig
	Provider       *providers.Interface
	ProviderSchema **ProviderSchema
	Output         **states.ResourceInstanceObject
	CreateNew      *bool
	Error          *error
}

// TODO: test
func (n *EvalApply) Eval(ctx EvalContext) (interface{}, error) {
	var diags tfdiags.Diagnostics

	change := *n.Change
	provider := *n.Provider
	state := *n.State
	absAddr := n.Addr.Absolute(ctx.Path())

	if state == nil {
		state = &states.ResourceInstanceObject{}
	}

	schema, _ := (*n.ProviderSchema).SchemaForResourceType(n.Addr.Resource.Mode, n.Addr.Resource.Type)
	if schema == nil {
		// Should be caught during validation, so we don't bother with a pretty error here
		return nil, fmt.Errorf("provider does not support resource type %q", n.Addr.Resource.Type)
	}

	if n.CreateNew != nil {
		*n.CreateNew = (change.Action == plans.Create || change.Action.IsReplace())
	}

	configVal := cty.NullVal(cty.DynamicPseudoType)
	if n.Config != nil {
		var configDiags tfdiags.Diagnostics
		keyData := EvalDataForInstanceKey(n.Addr.Key)
		configVal, _, configDiags = ctx.EvaluateBlock(n.Config.Config, schema, nil, keyData)
		diags = diags.Append(configDiags)
		if configDiags.HasErrors() {
			return nil, diags.Err()
		}
	}

	log.Printf("[DEBUG] %s: applying the planned %s change", n.Addr.Absolute(ctx.Path()), change.Action)
	resp := provider.ApplyResourceChange(providers.ApplyResourceChangeRequest{
		TypeName:       n.Addr.Resource.Type,
		PriorState:     change.Before,
		Config:         configVal,
		PlannedState:   change.After,
		PlannedPrivate: change.Private,
	})
	applyDiags := resp.Diagnostics
	if n.Config != nil {
		applyDiags = applyDiags.InConfigBody(n.Config.Config)
	}
	diags = diags.Append(applyDiags)

	// Even if there are errors in the returned diagnostics, the provider may
	// have returned a _partial_ state for an object that already exists but
	// failed to fully configure, and so the remaining code must always run
	// to completion but must be defensive against the new value being
	// incomplete.
	newVal := resp.NewState

	if newVal == cty.NilVal {
		// Providers are supposed to return a partial new value even when errors
		// occur, but sometimes they don't and so in that case we'll patch that up
		// by just using the prior state, so we'll at least keep track of the
		// object for the user to retry.
		newVal = change.Before

		// As a special case, we'll set the new value to null if it looks like
		// we were trying to execute a delete, because the provider in this case
		// probably left the newVal unset intending it to be interpreted as "null".
		if change.After.IsNull() {
			newVal = cty.NullVal(schema.ImpliedType())
		}

		// Ideally we'd produce an error or warning here if newVal is nil and
		// there are no errors in diags, because that indicates a buggy
		// provider not properly reporting its result, but unfortunately many
		// of our historical test mocks behave in this way and so producing
		// a diagnostic here fails hundreds of tests. Instead, we must just
		// silently retain the old value for now. Returning a nil value with
		// no errors is still always considered a bug in the provider though,
		// and should be fixed for any "real" providers that do it.
	}

	var conformDiags tfdiags.Diagnostics
	for _, err := range newVal.Type().TestConformance(schema.ImpliedType()) {
		conformDiags = conformDiags.Append(tfdiags.Sourceless(
			tfdiags.Error,
			"Provider produced invalid object",
			fmt.Sprintf(
				"Provider %q produced an invalid value after apply for %s. The result cannot not be saved in the Terraform state.\n\nThis is a bug in the provider, which should be reported in the provider's own issue tracker.",
				n.ProviderAddr.ProviderConfig.Type, tfdiags.FormatErrorPrefixed(err, absAddr.String()),
			),
		))
	}
	diags = diags.Append(conformDiags)
	if conformDiags.HasErrors() {
		// Bail early in this particular case, because an object that doesn't
		// conform to the schema can't be saved in the state anyway -- the
		// serializer will reject it.
		return nil, diags.Err()
	}

	// After this point we have a type-conforming result object and so we
	// must always run to completion to ensure it can be saved. If n.Error
	// is set then we must not return a non-nil error, in order to allow
	// evaluation to continue to a later point where our state object will
	// be saved.

	// By this point there must not be any unknown values remaining in our
	// object, because we've applied the change and we can't save unknowns
	// in our persistent state. If any are present then we will indicate an
	// error (which is always a bug in the provider) but we will also replace
	// them with nulls so that we can successfully save the portions of the
	// returned value that are known.
	if !newVal.IsWhollyKnown() {
		// To generate better error messages, we'll go for a walk through the
		// value and make a separate diagnostic for each unknown value we
		// find.
		cty.Walk(newVal, func(path cty.Path, val cty.Value) (bool, error) {
			if !val.IsKnown() {
				pathStr := tfdiags.FormatCtyPath(path)
				diags = diags.Append(tfdiags.Sourceless(
					tfdiags.Error,
					"Provider returned invalid result object after apply",
					fmt.Sprintf(
						"After the apply operation, the provider still indicated an unknown value for %s%s. All values must be known after apply, so this is always a bug in the provider and should be reported in the provider's own repository. Terraform will still save the other known object values in the state.",
						n.Addr.Absolute(ctx.Path()), pathStr,
					),
				))
			}
			return true, nil
		})

		// NOTE: This operation can potentially be lossy if there are multiple
		// elements in a set that differ only by unknown values: after
		// replacing with null these will be merged together into a single set
		// element. Since we can only get here in the presence of a provider
		// bug, we accept this because storing a result here is always a
		// best-effort sort of thing.
		newVal = cty.UnknownAsNull(newVal)
	}

	if change.Action != plans.Delete && !diags.HasErrors() {
		// Only values that were marked as unknown in the planned value are allowed
		// to change during the apply operation. (We do this after the unknown-ness
		// check above so that we also catch anything that became unknown after
		// being known during plan.)
		//
		// If we are returning other errors anyway then we'll give this
		// a pass since the other errors are usually the explanation for
		// this one and so it's more helpful to let the user focus on the
		// root cause rather than distract with this extra problem.
		if errs := objchange.AssertObjectCompatible(schema, change.After, newVal); len(errs) > 0 {
			if resp.LegacyTypeSystem {
				// The shimming of the old type system in the legacy SDK is not precise
				// enough to pass this consistency check, so we'll give it a pass here,
				// but we will generate a warning about it so that we are more likely
				// to notice in the logs if an inconsistency beyond the type system
				// leads to a downstream provider failure.
				var buf strings.Builder
				fmt.Fprintf(&buf, "[WARN] Provider %q produced an unexpected new value for %s, but we are tolerating it because it is using the legacy plugin SDK.\n    The following problems may be the cause of any confusing errors from downstream operations:", n.ProviderAddr.ProviderConfig.Type, absAddr)
				for _, err := range errs {
					fmt.Fprintf(&buf, "\n      - %s", tfdiags.FormatError(err))
				}
				log.Print(buf.String())

				// The sort of inconsistency we won't catch here is if a known value
				// in the plan is changed during apply. That can cause downstream
				// problems because a dependent resource would make its own plan based
				// on the planned value, and thus get a different result during the
				// apply phase. This will usually lead to a "Provider produced invalid plan"
				// error that incorrectly blames the downstream resource for the change.

			} else {
				for _, err := range errs {
					diags = diags.Append(tfdiags.Sourceless(
						tfdiags.Error,
						"Provider produced inconsistent result after apply",
						fmt.Sprintf(
							"When applying changes to %s, provider %q produced an unexpected new value for %s.\n\nThis is a bug in the provider, which should be reported in the provider's own issue tracker.",
							absAddr, n.ProviderAddr.ProviderConfig.Type, tfdiags.FormatError(err),
						),
					))
				}
			}
		}
	}

	// If a provider returns a null or non-null object at the wrong time then
	// we still want to save that but it often causes some confusing behaviors
	// where it seems like Terraform is failing to take any action at all,
	// so we'll generate some errors to draw attention to it.
	if !diags.HasErrors() {
		if change.Action == plans.Delete && !newVal.IsNull() {
			diags = diags.Append(tfdiags.Sourceless(
				tfdiags.Error,
				"Provider returned invalid result object after apply",
				fmt.Sprintf(
					"After applying a %s plan, the provider returned a non-null object for %s. Destroying should always produce a null value, so this is always a bug in the provider and should be reported in the provider's own repository. Terraform will still save this errant object in the state for debugging and recovery.",
					change.Action, n.Addr.Absolute(ctx.Path()),
				),
			))
		}
		if change.Action != plans.Delete && newVal.IsNull() {
			diags = diags.Append(tfdiags.Sourceless(
				tfdiags.Error,
				"Provider returned invalid result object after apply",
				fmt.Sprintf(
					"After applying a %s plan, the provider returned a null object for %s. Only destroying should always produce a null value, so this is always a bug in the provider and should be reported in the provider's own repository.",
					change.Action, n.Addr.Absolute(ctx.Path()),
				),
			))
		}
	}

	// Sometimes providers return a null value when an operation fails for some
	// reason, but for any action other than delete we'd rather keep the prior
	// state so that the error can be corrected on a subsequent run. We must
	// only do this for null new value though, or else we may discard partial
	// updates the provider was able to complete.
	if change.Action != plans.Delete && diags.HasErrors() && newVal.IsNull() {
		// Otherwise, we'll continue but using the prior state as the new value,
		// making this effectively a no-op. If the item really _has_ been
		// deleted then our next refresh will detect that and fix it up.
		// If change.Action is Create then change.Before will also be null,
		// which is fine.
		newVal = change.Before
	}

	var newState *states.ResourceInstanceObject
	if !newVal.IsNull() { // null value indicates that the object is deleted, so we won't set a new state in that case
		newState = &states.ResourceInstanceObject{
			Status:       states.ObjectReady,
			Value:        newVal,
			Private:      resp.Private,
			Dependencies: n.Dependencies, // Should be populated by the caller from the StateDependencies method on the resource instance node
		}
	}

	// Write the final state
	if n.Output != nil {
		*n.Output = newState
	}

	if diags.HasErrors() {
		// If the caller provided an error pointer then they are expected to
		// handle the error some other way and we treat our own result as
		// success.
		if n.Error != nil {
			err := diags.Err()
			*n.Error = err
			log.Printf("[DEBUG] %s: apply errored, but we're indicating that via the Error pointer rather than returning it: %s", n.Addr.Absolute(ctx.Path()), err)
			return nil, nil
		}
	}

	return nil, diags.ErrWithWarnings()
}

// EvalApplyPre is an EvalNode implementation that does the pre-Apply work
type EvalApplyPre struct {
	Addr   addrs.ResourceInstance
	Gen    states.Generation
	State  **states.ResourceInstanceObject
	Change **plans.ResourceInstanceChange
}

// TODO: test
func (n *EvalApplyPre) Eval(ctx EvalContext) (interface{}, error) {
	change := *n.Change
	absAddr := n.Addr.Absolute(ctx.Path())

	if change == nil {
		panic(fmt.Sprintf("EvalApplyPre for %s called with nil Change", absAddr))
	}

	if resourceHasUserVisibleApply(n.Addr) {
		priorState := change.Before
		plannedNewState := change.After

		err := ctx.Hook(func(h Hook) (HookAction, error) {
			return h.PreApply(absAddr, n.Gen, change.Action, priorState, plannedNewState)
		})
		if err != nil {
			return nil, err
		}
	}

	return nil, nil
}

// EvalApplyPost is an EvalNode implementation that does the post-Apply work
type EvalApplyPost struct {
	Addr  addrs.ResourceInstance
	Gen   states.Generation
	State **states.ResourceInstanceObject
	Error *error
}

// TODO: test
func (n *EvalApplyPost) Eval(ctx EvalContext) (interface{}, error) {
	state := *n.State

	if resourceHasUserVisibleApply(n.Addr) {
		absAddr := n.Addr.Absolute(ctx.Path())
		var newState cty.Value
		if state != nil {
			newState = state.Value
		} else {
			newState = cty.NullVal(cty.DynamicPseudoType)
		}
		var err error
		if n.Error != nil {
			err = *n.Error
		}

		hookErr := ctx.Hook(func(h Hook) (HookAction, error) {
			return h.PostApply(absAddr, n.Gen, newState, err)
		})
		if hookErr != nil {
			return nil, hookErr
		}
	}

	return nil, *n.Error
}

// EvalMaybeTainted is an EvalNode that takes the planned change, new value,
// and possible error from an apply operation and produces a new instance
// object marked as tainted if it appears that a create operation has failed.
//
// This EvalNode never returns an error, to ensure that a subsequent EvalNode
// can still record the possibly-tainted object in the state.
type EvalMaybeTainted struct {
	Addr   addrs.ResourceInstance
	Gen    states.Generation
	Change **plans.ResourceInstanceChange
	State  **states.ResourceInstanceObject
	Error  *error

	// If StateOutput is not nil, its referent will be assigned either the same
	// pointer as State or a new object with its status set as Tainted,
	// depending on whether an error is given and if this was a create action.
	StateOutput **states.ResourceInstanceObject
}

// TODO: test
func (n *EvalMaybeTainted) Eval(ctx EvalContext) (interface{}, error) {
	state := *n.State
	change := *n.Change
	err := *n.Error

	if state != nil && state.Status == states.ObjectTainted {
		log.Printf("[TRACE] EvalMaybeTainted: %s was already tainted, so nothing to do", n.Addr.Absolute(ctx.Path()))
		return nil, nil
	}

	if n.StateOutput != nil {
		if err != nil && change.Action == plans.Create {
			// If there are errors during a _create_ then the object is
			// in an undefined state, and so we'll mark it as tainted so
			// we can try again on the next run.
			//
			// We don't do this for other change actions because errors
			// during updates will often not change the remote object at all.
			// If there _were_ changes prior to the error, it's the provider's
			// responsibility to record the effect of those changes in the
			// object value it returned.
			log.Printf("[TRACE] EvalMaybeTainted: %s encountered an error during creation, so it is now marked as tainted", n.Addr.Absolute(ctx.Path()))
			*n.StateOutput = state.AsTainted()
		} else {
			*n.StateOutput = state
		}
	}

	return nil, nil
}

// resourceHasUserVisibleApply returns true if the given resource is one where
// apply actions should be exposed to the user.
//
// Certain resources do apply actions only as an implementation detail, so
// these should not be advertised to code outside of this package.
func resourceHasUserVisibleApply(addr addrs.ResourceInstance) bool {
	// Only managed resources have user-visible apply actions.
	// In particular, this excludes data resources since we "apply" these
	// only as an implementation detail of removing them from state when
	// they are destroyed. (When reading, they don't get here at all because
	// we present them as "Refresh" actions.)
	return addr.ContainingResource().Mode == addrs.ManagedResourceMode
}

// EvalApplyProvisioners is an EvalNode implementation that executes
// the provisioners for a resource.
//
// TODO(mitchellh): This should probably be split up into a more fine-grained
// ApplyProvisioner (single) that is looped over.
type EvalApplyProvisioners struct {
	Addr           addrs.ResourceInstance
	State          **states.ResourceInstanceObject
	ResourceConfig *configs.Resource
	CreateNew      *bool
	Error          *error

	// When is the type of provisioner to run at this point
	When configs.ProvisionerWhen
}

// TODO: test
func (n *EvalApplyProvisioners) Eval(ctx EvalContext) (interface{}, error) {
	absAddr := n.Addr.Absolute(ctx.Path())
	state := *n.State
	if state == nil {
		log.Printf("[TRACE] EvalApplyProvisioners: %s has no state, so skipping provisioners", n.Addr)
		return nil, nil
	}
	if n.When == configs.ProvisionerWhenCreate && n.CreateNew != nil && !*n.CreateNew {
		// If we're not creating a new resource, then don't run provisioners
		log.Printf("[TRACE] EvalApplyProvisioners: %s is not freshly-created, so no provisioning is required", n.Addr)
		return nil, nil
	}
	if state.Status == states.ObjectTainted {
		// No point in provisioning an object that is already tainted, since
		// it's going to get recreated on the next apply anyway.
		log.Printf("[TRACE] EvalApplyProvisioners: %s is tainted, so skipping provisioning", n.Addr)
		return nil, nil
	}

	provs := n.filterProvisioners()
	if len(provs) == 0 {
		// We have no provisioners, so don't do anything
		return nil, nil
	}

	if n.Error != nil && *n.Error != nil {
		// We're already tainted, so just return out
		return nil, nil
	}

	{
		// Call pre hook
		err := ctx.Hook(func(h Hook) (HookAction, error) {
			return h.PreProvisionInstance(absAddr, state.Value)
		})
		if err != nil {
			return nil, err
		}
	}

	// If there are no errors, then we append it to our output error
	// if we have one, otherwise we just output it.
	err := n.apply(ctx, provs)
	if err != nil {
<<<<<<< HEAD
		*n.Error = multierror.Append(*n.Error, err)
		if n.Error == nil {
			return nil, err
		} else {
			log.Printf("[TRACE] EvalApplyProvisioners: %s provisioning failed, but we will continue anyway at the caller's request", absAddr)
			return nil, nil
		}
=======
		if taint {
			state.Tainted = true
		}

		*n.Error = multierror.Append(*n.Error, err)
		return nil, err
>>>>>>> b0179939
	}

	{
		// Call post hook
		err := ctx.Hook(func(h Hook) (HookAction, error) {
			return h.PostProvisionInstance(absAddr, state.Value)
		})
		if err != nil {
			return nil, err
		}
	}

	return nil, nil
}

// filterProvisioners filters the provisioners on the resource to only
// the provisioners specified by the "when" option.
func (n *EvalApplyProvisioners) filterProvisioners() []*configs.Provisioner {
	// Fast path the zero case
	if n.ResourceConfig == nil || n.ResourceConfig.Managed == nil {
		return nil
	}

	if len(n.ResourceConfig.Managed.Provisioners) == 0 {
		return nil
	}

	result := make([]*configs.Provisioner, 0, len(n.ResourceConfig.Managed.Provisioners))
	for _, p := range n.ResourceConfig.Managed.Provisioners {
		if p.When == n.When {
			result = append(result, p)
		}
	}

	return result
}

func (n *EvalApplyProvisioners) apply(ctx EvalContext, provs []*configs.Provisioner) error {
	var diags tfdiags.Diagnostics
	instanceAddr := n.Addr
	absAddr := instanceAddr.Absolute(ctx.Path())

	// If there's a connection block defined directly inside the resource block
	// then it'll serve as a base connection configuration for all of the
	// provisioners.
	var baseConn hcl.Body
	if n.ResourceConfig.Managed != nil && n.ResourceConfig.Managed.Connection != nil {
		baseConn = n.ResourceConfig.Managed.Connection.Config
	}

	for _, prov := range provs {
		log.Printf("[TRACE] EvalApplyProvisioners: provisioning %s with %q", absAddr, prov.Type)

		// Get the provisioner
		provisioner := ctx.Provisioner(prov.Type)
		schema := ctx.ProvisionerSchema(prov.Type)

		keyData := EvalDataForInstanceKey(instanceAddr.Key)

		// Evaluate the main provisioner configuration.
		config, _, configDiags := ctx.EvaluateBlock(prov.Config, schema, instanceAddr, keyData)
		diags = diags.Append(configDiags)

		// If the provisioner block contains a connection block of its own then
		// it can override the base connection configuration, if any.
		var localConn hcl.Body
		if prov.Connection != nil {
			localConn = prov.Connection.Config
		}

		var connBody hcl.Body
		switch {
		case baseConn != nil && localConn != nil:
			// Our standard merging logic applies here, similar to what we do
			// with _override.tf configuration files: arguments from the
			// base connection block will be masked by any arguments of the
			// same name in the local connection block.
			connBody = configs.MergeBodies(baseConn, localConn)
		case baseConn != nil:
			connBody = baseConn
		case localConn != nil:
			connBody = localConn
		}

		// start with an empty connInfo
		connInfo := cty.NullVal(connectionBlockSupersetSchema.ImpliedType())

		if connBody != nil {
			var connInfoDiags tfdiags.Diagnostics
			connInfo, _, connInfoDiags = ctx.EvaluateBlock(connBody, connectionBlockSupersetSchema, instanceAddr, keyData)
			diags = diags.Append(connInfoDiags)
			if diags.HasErrors() {
				// "on failure continue" setting only applies to failures of the
				// provisioner itself, not to invalid configuration.
				return diags.Err()
			}
		}

		{
			// Call pre hook
			err := ctx.Hook(func(h Hook) (HookAction, error) {
				return h.PreProvisionInstanceStep(absAddr, prov.Type)
			})
			if err != nil {
				return err
			}
		}

		// The output function
		outputFn := func(msg string) {
			ctx.Hook(func(h Hook) (HookAction, error) {
				h.ProvisionOutput(absAddr, prov.Type, msg)
				return HookActionContinue, nil
			})
		}

		output := CallbackUIOutput{OutputFn: outputFn}
		resp := provisioner.ProvisionResource(provisioners.ProvisionResourceRequest{
			Config:     config,
			Connection: connInfo,
			UIOutput:   &output,
		})
		applyDiags := resp.Diagnostics.InConfigBody(prov.Config)

		// Call post hook
		hookErr := ctx.Hook(func(h Hook) (HookAction, error) {
			return h.PostProvisionInstanceStep(absAddr, prov.Type, applyDiags.Err())
		})

		switch prov.OnFailure {
		case configs.ProvisionerOnFailureContinue:
			if applyDiags.HasErrors() {
				log.Printf("[WARN] Errors while provisioning %s with %q, but continuing as requested in configuration", n.Addr, prov.Type)
			} else {
				// Maybe there are warnings that we still want to see
				diags = diags.Append(applyDiags)
			}
		default:
			diags = diags.Append(applyDiags)
			if applyDiags.HasErrors() {
				log.Printf("[WARN] Errors while provisioning %s with %q, so aborting", n.Addr, prov.Type)
				return diags.Err()
			}
		}

		// Deal with the hook
		if hookErr != nil {
			return hookErr
		}
	}

	return diags.ErrWithWarnings()
}<|MERGE_RESOLUTION|>--- conflicted
+++ resolved
@@ -484,22 +484,12 @@
 	// if we have one, otherwise we just output it.
 	err := n.apply(ctx, provs)
 	if err != nil {
-<<<<<<< HEAD
-		*n.Error = multierror.Append(*n.Error, err)
-		if n.Error == nil {
-			return nil, err
-		} else {
-			log.Printf("[TRACE] EvalApplyProvisioners: %s provisioning failed, but we will continue anyway at the caller's request", absAddr)
-			return nil, nil
-		}
-=======
 		if taint {
 			state.Tainted = true
 		}
 
 		*n.Error = multierror.Append(*n.Error, err)
 		return nil, err
->>>>>>> b0179939
 	}
 
 	{
